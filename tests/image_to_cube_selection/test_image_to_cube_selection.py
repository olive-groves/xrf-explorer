--- conflicted
+++ resolved
@@ -23,7 +23,6 @@
 
 sys.path.append(".")
 
-<<<<<<< HEAD
 from xrf_explorer.server.image_to_cube_selection.image_to_cube_selection import perspective_transform_coord
 
 from xrf_explorer.server.file_system.file_access import (
@@ -38,8 +37,6 @@
     SelectionType
 )
 from xrf_explorer.server.file_system.config_handler import set_config
-=======
->>>>>>> f7b1dbf0
 
 RESOURCES_PATH: str = join("tests", "resources")
 
@@ -48,18 +45,9 @@
     CUSTOM_CONFIG_PATH: str = join(
         RESOURCES_PATH, "configs", "image_to_cube_selection.yml")
     DATA_SOURCE_FOLDER_NAME: str = "Data_source"
-<<<<<<< HEAD
     SAMPLE_BASE_IMAGE_PATH: str = join(RESOURCES_PATH, "image_to_cube_selection", "rgb.tif")
     SAMPLE_CUBE_IMG_PATH: str = join(RESOURCES_PATH, "image_to_cube_selection", "cube.tif")
     SAMPLE_CUBE_RECIPE_PATH: str = join(RESOURCES_PATH, "image_to_cube_selection", "recipe_cube.csv")
-=======
-    SAMPLE_BASE_IMAGE_PATH: str = join(
-        RESOURCES_PATH, "image_to_cube_selection", "rgb.tif")
-    SAMPLE_CUBE_IMG_PATH: str = join(
-        RESOURCES_PATH, "image_to_cube_selection", "cube.tif")
-    SAMPLE_CUBE_RECIPE_PATH: str = join(
-        RESOURCES_PATH, "image_to_cube_selection", "recipe_cube.csv")
->>>>>>> f7b1dbf0
 
     @pytest.fixture(autouse=True)
     def setup_environment(self):
@@ -77,15 +65,10 @@
         expected_output: str = f"Data source directory {
             data_source_folder_name} does not exist."
 
-<<<<<<< HEAD
         # execute
         result: np.ndarray | None = get_selection(
-            data_source_folder_name, rgb_points, SelectionType.Rectangle
-        )
-=======
-        result: np.ndarray | None = get_selected_data_cube(
-            data_source_folder_name, CubeType.ELEMENTAL, RGB_POINT_1, RGB_POINT_2)
->>>>>>> f7b1dbf0
+            data_source_folder_name, rgb_points, SelectionType.Rectangle, CubeType.Elemental
+        )
 
         assert result is None
         assert expected_output in caplog.text
@@ -97,15 +80,10 @@
             (1, 1)
         ]
 
-<<<<<<< HEAD
         # execute
         result: np.ndarray | None = get_selection(
-            self.DATA_SOURCE_FOLDER_NAME, rgb_points, SelectionType.Rectangle
-        )
-=======
-        result: np.ndarray | None = get_selected_data_cube(
-            self.DATA_SOURCE_FOLDER_NAME, CubeType.ELEMENTAL, RGB_POINT_1, RGB_POINT_2)
->>>>>>> f7b1dbf0
+            self.DATA_SOURCE_FOLDER_NAME, rgb_points, SelectionType.Rectangle, CubeType.Elemental
+        )
 
         assert result is not None
 
@@ -146,13 +124,7 @@
             (345, 678)
         ]
 
-<<<<<<< HEAD
         cube_dir: str | None = get_elemental_cube_path(self.DATA_SOURCE_FOLDER_NAME)
-=======
-        cube_dir: str | None = get_elemental_cube_path(
-            self.DATA_SOURCE_FOLDER_NAME)
-        print(cube_dir)
->>>>>>> f7b1dbf0
 
         if cube_dir is None:
             pytest.fail("Cube directory is None.")
@@ -182,13 +154,8 @@
             selection_rgb_area_size * cube_img_selection_area_ratio)
 
         # execute
-<<<<<<< HEAD
         selection_data: np.ndarray | None = get_selection(
-            self.DATA_SOURCE_FOLDER_NAME, rgb_points, SelectionType.Rectangle
-=======
-        selection_data: np.ndarray | None = get_selected_data_cube(
-            self.DATA_SOURCE_FOLDER_NAME, CubeType.ELEMENTAL, RGB_POINT_1, RGB_POINT_2
->>>>>>> f7b1dbf0
+            self.DATA_SOURCE_FOLDER_NAME, rgb_points, SelectionType.Rectangle, CubeType.Elemental
         )
 
         if selection_data is None:

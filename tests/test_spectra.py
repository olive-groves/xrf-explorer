import numpy as np

from xrf_explorer.server.process.spectra import get_average_global


class TestSpectra:

    def test_get_average_global(self):
<<<<<<< HEAD
        # setup
        data: np.ndarray = np.array([[[1, 2, 3, 4], [1, 2, 3, 4], [1, 2, 3, 4]],
                        [[1, 2, 3, 4], [1, 2, 3, 4], [1, 2, 3, 4]]])
        expected_result: list[float] = [1.0, 2.0, 3.0, 4.0]
=======
        data = np.array([[[1, 2, 3, 4], [1, 2, 3, 4], [1, 2, 3, 4]],
                         [[1, 2, 3, 4], [1, 2, 3, 4], [1, 2, 3, 4]]])
>>>>>>> a2fa1ea7

        # execute
        result: list[float] = get_average_global(data)

        # verify
        assert result == expected_result

    def test_get_average_selection(self):
        # setup
        data = np.array([[[3, 4, 3, 4], [1, 2, 3, 4], [2, 2, 3, 4],
<<<<<<< HEAD
                        [2, 0, 3, 4]]])
        expected_result: list[float] = [2.0, 2.0, 3.0, 4.0]

        # execute
        result: list[float] = get_average_global(data)
=======
                          [2, 0, 3, 4]]])
>>>>>>> a2fa1ea7

        # verify
        assert result == expected_result<|MERGE_RESOLUTION|>--- conflicted
+++ resolved
@@ -6,15 +6,10 @@
 class TestSpectra:
 
     def test_get_average_global(self):
-<<<<<<< HEAD
         # setup
         data: np.ndarray = np.array([[[1, 2, 3, 4], [1, 2, 3, 4], [1, 2, 3, 4]],
                         [[1, 2, 3, 4], [1, 2, 3, 4], [1, 2, 3, 4]]])
         expected_result: list[float] = [1.0, 2.0, 3.0, 4.0]
-=======
-        data = np.array([[[1, 2, 3, 4], [1, 2, 3, 4], [1, 2, 3, 4]],
-                         [[1, 2, 3, 4], [1, 2, 3, 4], [1, 2, 3, 4]]])
->>>>>>> a2fa1ea7
 
         # execute
         result: list[float] = get_average_global(data)
@@ -25,15 +20,11 @@
     def test_get_average_selection(self):
         # setup
         data = np.array([[[3, 4, 3, 4], [1, 2, 3, 4], [2, 2, 3, 4],
-<<<<<<< HEAD
                         [2, 0, 3, 4]]])
         expected_result: list[float] = [2.0, 2.0, 3.0, 4.0]
 
         # execute
         result: list[float] = get_average_global(data)
-=======
-                          [2, 0, 3, 4]]])
->>>>>>> a2fa1ea7
 
         # verify
         assert result == expected_result
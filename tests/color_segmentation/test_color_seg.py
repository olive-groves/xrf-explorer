--- conflicted
+++ resolved
@@ -7,12 +7,10 @@
 
 sys.path.append('.')
 
-from xrf_explorer.server.color_seg import get_image, get_clusters_using_k_means, merge_similar_colors, \
-<<<<<<< HEAD
-    get_elemental_clusters_using_k_means, get_pixels_in_clusters, get_pixels_in_clusters_element, combine_bitmasks
-=======
-    get_pixels_in_clusters, get_small_image
->>>>>>> 5232051b
+from xrf_explorer.server.color_seg import (
+    get_image, get_clusters_using_k_means, merge_similar_colors,
+    get_elemental_clusters_using_k_means, get_pixels_in_clusters,
+    get_pixels_in_clusters_element, combine_bitmasks, get_small_image)
 
 RESOURCES_PATH: Path = Path('tests', 'resources')
 
@@ -106,8 +104,21 @@
         assert np.array_equal(result, np.empty(0))
 
         # Verify log message
-<<<<<<< HEAD
         assert "The path 'tests/resources/fake' is not a valid file path." in caplog.text
+        assert f"The path '{fake_path}' is not a valid file path." in caplog.text
+
+    def test_get_small_image(self):
+        # Set-up
+        big_image: np.array = get_image(self.BW_IMAGE_PATH)
+
+        # Execute
+        result: np.array = get_small_image(big_image, 50)
+
+        # verify
+        assert np.array_equal(result.shape, (50, 50, 3))  # Check that the shape is correct.
+        assert np.array_equal(result[0][0], [0, 0, 0])  # Check that the bottom left pixel is black.
+        assert np.array_equal(result[25][25], [255, 255, 255])  # Check proper scaling by checking a white pixel.
+
 
     def test_combined_bitmasks(self):
         # Set-up
@@ -173,19 +184,4 @@
         # Verify
         assert np.array_equal(elem_bitmasks[1][0], black_cluster)
         assert np.array_equal(elem_bitmasks[1][1], white_cluster)
-        assert np.array_equal(elem_bitmasks[0], np.array([]))
-=======
-        assert f"The path '{fake_path}' is not a valid file path." in caplog.text
-
-    def test_get_small_image(self):
-        # Set-up
-        big_image: np.array = get_image(self.BW_IMAGE_PATH)
-
-        # Execute
-        result: np.array = get_small_image(big_image, 50)
-
-        # verify
-        assert np.array_equal(result.shape, (50, 50, 3))  # Check that the shape is correct.
-        assert np.array_equal(result[0][0], [0, 0, 0])  # Check that the bottom left pixel is black.
-        assert np.array_equal(result[25][25], [255, 255, 255])  # Check proper scaling by checking a white pixel.
->>>>>>> 5232051b
+        assert np.array_equal(elem_bitmasks[0], np.array([]))
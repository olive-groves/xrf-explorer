import logging

from os import rmdir, makedirs
from os.path import join, exists, isdir
import pytest
import json

from flask import Response
from flask.testing import FlaskClient

from xrf_explorer import app
from xrf_explorer.server.file_system.helper import set_config

RESOURCES_PATH: str = join("tests", "resources")

class TestRoutes:
    CUSTOM_CONFIG_PATH: str = join(RESOURCES_PATH, "configs", "routes.yml")
    DATA_SOURCES_FOLDER: str = join(RESOURCES_PATH, "data_sources")

    DATA_SOURCE: str = "test_data_source"

    @pytest.fixture()
    def client(self):
        return app.test_client()

    @pytest.fixture(autouse=True)
    def setup_environment(self):
        set_config(self.CUSTOM_CONFIG_PATH)
        yield

    def test_api(self, client: FlaskClient):
        # execute
        apis: str = client.get("/api").json

        # verify
        assert len(apis) >= 10
    
    def test_get_datasources(self, client: FlaskClient):
        # execute
        result_str: str = client.get("/api/datasources").text
        result_list: list[str] = json.loads(result_str)

        # verify
        assert len(result_list) == 1
    
    def test_get_workspace(self, client: FlaskClient):
        # execute
        file = client.get(f"/api/{self.DATA_SOURCE}/workspace").json

        # verify
        assert len(file) > 0
    
    def test_get_workspace_invalid_data_source(self, client: FlaskClient):
        # execute
        file = client.get("/api/this is not a data source/workspace")

        # verify
        assert file.status_code == 404
    
    def test_data_cube_recipe(self, client: FlaskClient):
        # execute
        recipe: dict = client.get(f"/api/{self.DATA_SOURCE}/data/recipe").json

        # verify
        assert len(recipe) > 0

    def test_data_cube_recipe_invalid_data_source(self, client: FlaskClient):
        # execute
        recipe = client.get("/api/this is not a data source/data/recipe")

        # verify
        assert recipe.status_code == 404

    def test_convert_elemental_cube(self, client: FlaskClient):
        # execute
        response = client.get(f"/api/{self.DATA_SOURCE}/data/convert")

        # verify
        assert response.status_code == 200
        assert response.text == "Converted elemental data cube to .dms format"

    def test_convert_elemental_cube_invalid_data_source(self, client: FlaskClient):
        # execute
        response = client.get("/api/this is not a data source/data/convert")

        # verify
        assert response.status_code == 500

    def test_bin_raw_data_already_binned(self, client: FlaskClient):
        # execute
        response = client.post(f"/api/{self.DATA_SOURCE}/bin_raw/")

        # verify
        assert response.status_code == 200
        assert response.text == "Data already binned"

    def test_bin_raw_data_invalid_data_source(self, client: FlaskClient):
        # execute
        response = client.post("/api/this is not a data source/bin_raw/")

        # verify
        assert response.status_code == 500

    def test_list_element_names(self, client: FlaskClient):
        # execute
        result_str: str = client.get(f"/api/{self.DATA_SOURCE}/data/elements/names").text
        result_list: list[str] = json.loads(result_str)

        # verify
        assert len(result_list) >= 0

    def test_datasource_files(self, client: FlaskClient):
        # execute
        response = client.get(f"/api/{self.DATA_SOURCE}/files")

        # verify
        assert response.status_code == 200

    def test_create_data_source_dir(self, client: FlaskClient):
        # setup
        completely_new_data_source = "completely_new_data_source"
        folder_path: str = join(self.DATA_SOURCES_FOLDER, completely_new_data_source)

        # execute
        response = client.post(f"/api/{completely_new_data_source}/create")

        # verify
        assert response.status_code == 200
        assert response.json == {"dataSourceDir": completely_new_data_source}
        assert isdir(folder_path)

        # cleanup
        rmdir(folder_path)

    def test_create_data_source_dir_existing_name(self, client: FlaskClient):
        # execute
        response = client.post(f"/api/{self.DATA_SOURCE}/create")

        # verify
        assert response.status_code == 400
        assert response.text == "Data source name already exists."

<<<<<<< HEAD
    def test_remove_data_source(self, client: FlaskClient):
        # setup
        completely_new_data_source = "completely_new_data_source"
        folder_path: str = join(self.DATA_SOURCES_FOLDER, completely_new_data_source)

        # setup - create data source with workspace and generated folder
        makedirs(folder_path)
        makedirs(join(folder_path, "generated"))
        with open(join(folder_path, "workspace.json"), "w") as f:
            f.write("{}")

        # execute
        response = client.post(f"/api/{completely_new_data_source}/remove")

        # verify
        assert response.status_code == 200
        assert response.get_json() == {"dataSourceDir": completely_new_data_source}
        assert not isdir(folder_path)
=======
    # # NOTE: This test is working as expected. The data source will actually be removed.
    # # Disregard the deletal of the data source directory.
    # def test_remove_data_source(self, client: FlaskClient):
    #     # execute
    #     response = client.post(f"/api/{self.DATA_SOURCE}/remove")

    #     # verify
    #     assert response.status_code == 200
    #     assert response.get_json() == {"dataSourceDir": self.DATA_SOURCE}

    # def test_remove_data_source_with_generated_files(self, client: FlaskClient):
    #     # execute
    #     response = client.post(f"/api/{self.DATA_SOURCE}/remove")

    #     # verify
    #     assert response.status_code == 200
    #     assert response.get_json() == {"dataSourceDir": self.DATA_SOURCE}
    #     # Verify that the generated folder is removed
    #     assert not exists(join("uploads", self.DATA_SOURCE, "generated"))

    # def test_remove_data_source_with_workspace_file(self, client: FlaskClient):
    #     # execute
    #     response = client.post(f"/api/{self.DATA_SOURCE}/remove")

    #     # verify
    #     assert response.status_code == 200
    #     assert response.get_json() == {"dataSourceDir": self.DATA_SOURCE}
    #     # Verify that the workspace.json file is removed
    #     assert not exists(join("uploads", self.DATA_SOURCE, "workspace.json"))

    # def test_remove_data_source_with_empty_directory(self, client: FlaskClient):
    #     # execute
    #     response = client.post(f"/api/{self.DATA_SOURCE}/remove")

    #     # verify
    #     assert response.status_code == 200
    #     assert response.get_json() == {"dataSourceDir": self.DATA_SOURCE}
    #     # Verify that the data source directory is removed
    #     assert not exists(join("uploads", self.DATA_SOURCE))

    def test_upload_chunk(self, client: FlaskClient):
        # execute
        response = client.post(f"/api/{self.DATA_SOURCE}/upload/test_file.txt/0", data=b"This is a test chunk")

        # verify
        assert response.status_code == 200
        assert response.get_data(as_text=True) == "Uploaded file chunk"

    def test_upload_chunk_existing_file(self, client: FlaskClient):
        # execute
        response = client.post(f"/api/{self.DATA_SOURCE}/upload/test_file.txt/0")

        # verify
        assert response.status_code == 200
        assert response.get_data(as_text=True) == "Uploaded file chunk"
>>>>>>> bceabb1c
<|MERGE_RESOLUTION|>--- conflicted
+++ resolved
@@ -140,7 +140,6 @@
         assert response.status_code == 400
         assert response.text == "Data source name already exists."
 
-<<<<<<< HEAD
     def test_remove_data_source(self, client: FlaskClient):
         # setup
         completely_new_data_source = "completely_new_data_source"
@@ -159,46 +158,6 @@
         assert response.status_code == 200
         assert response.get_json() == {"dataSourceDir": completely_new_data_source}
         assert not isdir(folder_path)
-=======
-    # # NOTE: This test is working as expected. The data source will actually be removed.
-    # # Disregard the deletal of the data source directory.
-    # def test_remove_data_source(self, client: FlaskClient):
-    #     # execute
-    #     response = client.post(f"/api/{self.DATA_SOURCE}/remove")
-
-    #     # verify
-    #     assert response.status_code == 200
-    #     assert response.get_json() == {"dataSourceDir": self.DATA_SOURCE}
-
-    # def test_remove_data_source_with_generated_files(self, client: FlaskClient):
-    #     # execute
-    #     response = client.post(f"/api/{self.DATA_SOURCE}/remove")
-
-    #     # verify
-    #     assert response.status_code == 200
-    #     assert response.get_json() == {"dataSourceDir": self.DATA_SOURCE}
-    #     # Verify that the generated folder is removed
-    #     assert not exists(join("uploads", self.DATA_SOURCE, "generated"))
-
-    # def test_remove_data_source_with_workspace_file(self, client: FlaskClient):
-    #     # execute
-    #     response = client.post(f"/api/{self.DATA_SOURCE}/remove")
-
-    #     # verify
-    #     assert response.status_code == 200
-    #     assert response.get_json() == {"dataSourceDir": self.DATA_SOURCE}
-    #     # Verify that the workspace.json file is removed
-    #     assert not exists(join("uploads", self.DATA_SOURCE, "workspace.json"))
-
-    # def test_remove_data_source_with_empty_directory(self, client: FlaskClient):
-    #     # execute
-    #     response = client.post(f"/api/{self.DATA_SOURCE}/remove")
-
-    #     # verify
-    #     assert response.status_code == 200
-    #     assert response.get_json() == {"dataSourceDir": self.DATA_SOURCE}
-    #     # Verify that the data source directory is removed
-    #     assert not exists(join("uploads", self.DATA_SOURCE))
 
     def test_upload_chunk(self, client: FlaskClient):
         # execute
@@ -214,5 +173,4 @@
 
         # verify
         assert response.status_code == 200
-        assert response.get_data(as_text=True) == "Uploaded file chunk"
->>>>>>> bceabb1c
+        assert response.get_data(as_text=True) == "Uploaded file chunk"
--- conflicted
+++ resolved
@@ -1,18 +1,11 @@
-<<<<<<< HEAD
 from os import remove
-=======
->>>>>>> ab59463e
 from os.path import join
 from pathlib import Path
 
 from werkzeug.datastructures.file_storage import FileStorage
-<<<<<<< HEAD
 from xrf_explorer.server.file_system.config_handler import load_yml
 from xrf_explorer.server.file_system.file_upload import upload_file_to_server
 from xrf_explorer.server.file_system.get_files import get_files
-=======
-from xrf_explorer.server.file_system.file_upload import upload_file_to_server
->>>>>>> ab59463e
 
 RESOURCES_PATH: Path = Path('tests/resources')
 
@@ -49,7 +42,6 @@
 
         # validate
         assert not result
-<<<<<<< HEAD
         assert expected_output in caplog.text
     
     def test_get_file_names(self):
@@ -83,8 +75,4 @@
         
         assert config
 
-        remove(Path(config['uploads-folder'], FILENAME))
-        
-=======
-        assert expected_output in caplog.text
->>>>>>> ab59463e
+        remove(Path(config['uploads-folder'], FILENAME))
--- conflicted
+++ resolved
@@ -1,4 +1,3 @@
-<<<<<<< HEAD
 # XRF-Explorer
 
 Repository for the XRF Explorer team.
@@ -14,8 +13,10 @@
 ##### Python
 
 The project's backend runs on [Python 3.12](https://docs.python.org/3/whatsnew/3.12.html). To get started, download and install python from one of the following sources (depending on your OS):
+
 - Install on [Windows](https://www.python.org/ftp/python/3.12.3/python-3.12.3-amd64.exe)
-- Install on Linux (Ubuntu): 
+- Install on Linux (Ubuntu):
+
   ```bash
   sudo apt-get update && sudo apt-get upgrade -y
   sudo apt-get install python3.12
@@ -57,77 +58,6 @@
 
 #### Dependencies
 
-For developing the frontend `npm` is required. To avoid issues, we recommend installing [Node.js v20](https://nodejs.org/en/download), which comes with `npm` packaged: 
-- Install on [Windows](https://nodejs.org/dist/v20.12.2/node-v20.12.2-x64.msi).
-- Install on Linux (Ubuntu):
-    ```bash
-    sudo apt update
-    sudo apt upgrade -y
-    sudo apt install -y curl
-    curl -fsSL https://deb.nodesource.com/setup_20.x | sudo -E bash -
-    sudo apt install -y nodejs
-    ```
-- (Optional) You can alternatively easily manage multiple Node and npm versions directly from the CLI using [Node Version Manager](https://github.com/coreybutler/nvm-windows#readme).
-
-You can check that you have the correct versions with `node --version` and `npm --version` (The npm version you should be using is specified in `xrf_explorer/client/package.json`)
-
-#### Development Process
-
-To get started with the development process, run:
-- `npm install` to download and install all the dependencies specified in `xrf_explorer/client/package.json`
-- `cd xrf_explorer/client` to move to the frontend development directory
-- `npm run build` compiles the website to the `xrf_explorer/client/dist` directory from which it can be served by the Flask backend.
-- `npm run dev` starts a development server
-=======
-# XRF-Explorer
-
-Repository for the XRF Explorer team.
-
-## Development information
-
-### Backend
-
-The XRF-Explorer backend is a Flask app served by waitress. The `xrf_explorer/__init__.py` file contains the setup for the backend app and the `run.py` file is the main file from which the backend is run. Further backend code is located in the `xrf_explorer/server` directory.
-
-#### Dependencies
-
-The project's backend runs on [Python 3.12](https://docs.python.org/3/whatsnew/3.12.html). To get started, download and install python from one of the following sources (depending on your OS):
-
-- Install on [Windows](https://www.python.org/ftp/python/3.12.3/python-3.12.3-amd64.exe)
-- Install on Linux (Ubuntu):
-
-  ```bash
-  sudo apt-get update && sudo apt-get upgrade -y
-  sudo apt-get install python3.12
-  ```
-
-Once you have the correct Python version installed, we highly recommend creating a virtual environment for the project, in order to keep dependencies containerized and the `requirements.txt` file as limited as possible.
-
-All dependencies needed to run and contribute to the project are located in the `requirements.txt` file in the root directory. To install the dependencies, simply run:
-
-`pip install -r requirements.txt`
-
-The file can easily be updated by running `pip freeze > requirements.txt`.
-WARNING: this command will place all the dependencies you have currently installed in the `requirements.txt` file, so make sure you have removed any unnecessary dependencies from your environment beforehand.
-
-#### Environment Variables
-
-In order for the backend server to run, you will need to configure the following values in your environment variables:
-
-- `XRF_EXPLORER__CREDENTIALS__STORAGE_SERVER`: the password to access the server where files will be stored
-
-#### Development Process
-
-To start the backend, you can simply run `python run.py` from the root directory.
-
-If you would like to test communication with a remote server, we recommend installing a VM running Ubuntu 23.04 and changing the necessary fields in `config/backend.yml`.
-
-### Frontend
-
-The frontend is stored in the `xrf_explorer/client` directory. The frontend is based on Vue.js and UI components are taken from the [shadcn-vue](https://www.shadcn-vue.com) project, documentation for which can be found [here](https://www.shadcn-vue.com/docs).
-
-#### Dependencies
-
 For developing the frontend `npm` is required. To avoid issues, we recommend installing [Node.js v20](https://nodejs.org/en/download), which comes with `npm` packaged:
 
 - Install on [Windows](https://nodejs.org/dist/v20.12.2/node-v20.12.2-x64.msi).
@@ -159,5 +89,4 @@
 
 - `npm run style:check` Checks if the client code conforms to the prettier and eslint rules.
 - `npm run style:fix` is able to fix some of the errors reported by `style:check`.
-- Setting up the [prettier](https://prettier.io/) formatter to automatically format on save can immediately remove large amounts of errors.
->>>>>>> 59e3f5e6
+- Setting up the [prettier](https://prettier.io/) formatter to automatically format on save can immediately remove large amounts of errors.
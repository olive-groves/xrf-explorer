--- conflicted
+++ resolved
@@ -4,12 +4,8 @@
 
 from xrf_explorer import app
 from flask_cors import CORS
-
-<<<<<<< HEAD
 CORS(app)
 
-=======
->>>>>>> ab59463e
 LOG: logging.Logger = logging.getLogger(__name__)
 
 PORT = 8001

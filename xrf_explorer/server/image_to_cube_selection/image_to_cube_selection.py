from enum import Enum
import logging

import numpy as np

from xrf_explorer.server.file_system.elemental_cube import (
    get_elemental_data_cube, normalize_ndarray_to_grayscale
)
from xrf_explorer.server.file_system.file_access import (
    get_elemental_cube_path,
    get_base_image_path,
    get_cube_recipe_path,
    get_raw_rpl_paths
)
from cv2 import (
    fillPoly,
    imread,
    perspectiveTransform,
    getPerspectiveTransform, 
    convexHull
)

from xrf_explorer.server.image_register.register_image import (
    load_points,
    compute_fitting_dimensions_by_aspect,
)
<<<<<<< HEAD
=======
from cv2 import imread
from enum import Enum
import numpy as np
import logging
>>>>>>> f7b1dbf0

from xrf_explorer.server.spectra import get_raw_data

LOG: logging.Logger = logging.getLogger(__name__)


class SelectionType(str, Enum):
    """
    An enumeration to represent different selection tools.
    
    Attributes:
        Rectangle: Represents the rectangle selection tool.
        Lasso: Represents the lasso selection tool.
    """
    Rectangle = "rectangle"     # The rectangle selection tool
    Lasso = "lasso"             # The lasso selection tool


def perspective_transform_coord(coord: tuple[int, int], transform_matrix: np.ndarray) -> tuple[float, float]:
    """
    Transforms the perspective of a coordinate (x, y) to (x', y') based on a transformation
    matrix.

    :param coord: The (x, y) coordinate to be transformed.
    :param transform_matrix: The transformation matrix.
    :return: A (x', y') perspective transformed coordinate.
    """
    coord_correct_format: np.ndarray = np.array(
        [[[coord[0], coord[1]]]], dtype="float32")

<<<<<<< HEAD
    perspective_transformed_point: np.ndarray = perspectiveTransform(coord_correct_format, transform_matrix)
    return float(perspective_transformed_point[0][0][0]), float(perspective_transformed_point[0][0][1])
=======
    perspective_transformed_point: np.ndarray = perspectiveTransform(
        coord_correct_format, transform_matrix)
    return (
        (perspective_transformed_point[0][0][0]),
        (perspective_transformed_point[0][0][1]),
    )
>>>>>>> f7b1dbf0


def deregister_coord(
    coord: tuple[int, int],
    cube_recipe_path: str,
    base_img_height: int,
    base_img_width: int,
    cube_height: int,
    cube_width: int,
) -> tuple[int, int]:
    """
    Translates an (x, y) coordinate to its (x', y') counterpart in the cube coordinate system.
    The function assumes that the cube recipe maps cube coordinates to the base image coordinates.

    :param coord: The (x, y) coordinate to be translated.
    :param cube_recipe_path: The path to the cube recipe.
    :param base_img_height: The height of the base image in pixels.
    :param base_img_width: The width of the base image in pixels.
    :param cube_height: The height of the cube.
    :param cube_width: The width of the cube.
    :return: A (x', y') tuple representing the translated coordinate to the cube's coordinates.
    """
    # Note: Reversing padding is not needed, since the images are padded
    #       on their right and bottom sides. Since (0, 0) is at the top
    #       left corner of the image, padding does not affect the coordinate
    #       system.

    # First step: Reverse perspective transformation
    src_points: np.ndarray
    base_points: np.ndarray
    src_points, base_points = load_points(cube_recipe_path)

    transform_matrix: np.ndarray = getPerspectiveTransform(
        base_points, src_points)

    x_perspective_reversed: float
    y_perspective_reversed: float
    x_perspective_reversed, y_perspective_reversed = perspective_transform_coord(
        coord, transform_matrix)

    cube_height_scaled_before_pad: int
    cube_width_scaled_before_pad: int
    cube_height_scaled_before_pad, cube_width_scaled_before_pad = compute_fitting_dimensions_by_aspect(
        cube_height, cube_width, base_img_height, base_img_width
    )

    # Second step: Reverse scaling
    x_reversed_scaling: float
    y_reversed_scaling: float

    ratio_x = cube_width / cube_width_scaled_before_pad
    ratio_y = cube_height / cube_height_scaled_before_pad

    x_reversed_scaling = x_perspective_reversed * ratio_x
    y_reversed_scaling = y_perspective_reversed * ratio_y

    return round(x_reversed_scaling), round(y_reversed_scaling)


class CubeType(Enum):
    RAW = "raw"
    ELEMENTAL = "elemental"


def extract_selected_data(data_cube: np.ndarray, mask: np.ndarray) -> np.ndarray:
    """
    Extracts elements from a 3D data cube at positions specified by a 2D boolean mask.
    :param data_cube: The 3D data cube from which data will be extracted.

    :param mask: A 2D boolean array where True indicates the position to be extracted
    from the last 2 dimensions of data_cube.
    :return: A 2D array where the rows represent pixels in the data cube image
    and the columns represent their elemental map values.
    """
    indices = np.nonzero(mask)
    return data_cube[:, indices[0], indices[1]]


def get_scaled_cube_coordinates(
        coords: list[tuple[int, int]],
        base_img_width: int,
        base_img_height: int,
        cube_width: int,
        cube_height: int,
) -> list[tuple[int, int]]:
    """
    Calculates and returns the coordinates of a list of points within the data cube, scaled from the coordinates of a base image.

    :param coords:  List of points/coordinates within the data cube.
    :param base_img_width: The width of the base image in pixels.
    :param base_img_height: The height of the base image in pixels.
    :param cube_width: The width of the cube.
    :param cube_height: The height of the cube.
    :return: A list of all the scaled coordinates, in the same order as they were input.
    """
    ratio_cube_img_width: float = cube_width / base_img_width
    ratio_cube_img_height: float = cube_height / base_img_height

    scaled_coords: list[tuple[int, int]] = []

    for coord in coords:
        scaled_coord: tuple[int, int] = (
            round(coord[0] * ratio_cube_img_width),
            round(coord[1] * ratio_cube_img_height)
        )
        scaled_coords.append(scaled_coord)

    return scaled_coords


def compute_bounding_box(polygon_vertices: list[tuple[int, int]]) -> tuple[tuple[int, int], tuple[int, int]]:
    """
    Compute the smallest rectangle encapsulating every point in a polygon.

    :param polygon_vertices: List of points that make up the polygon (vertices).
    :return: The top-left and bottom-right points of the computed bounding box, in that order.
    """
    x_coords: list[int] = [point[0] for point in polygon_vertices]
    y_coords: list[int] = [point[1] for point in polygon_vertices]

    return (min(x_coords), min(y_coords)), (max(x_coords), max(y_coords))


def clip_points(points: list[tuple[int, int]], cube_width: int, cube_height: int) -> list[tuple[int, int]]:
    """
    Clip a list of points to the bounds of the datacube.

    :param points: A list of points where each point is a tuple (x, y).
    :param datacube_width: The width of the datacube corresponding to the painting.
    :param datacube_height: The height of the datacube corresponding to the painting.
    :return: The list of clipped points, in the same order as the input.
    """
    clipped_points = []

    for x, y in points:
        clipped_x = max(0, min(x, cube_width - 1))   # -1 for 0 based indexing
        clipped_y = max(0, min(y, cube_height - 1))
        clipped_points.append((clipped_x, clipped_y))

    return clipped_points


def compute_selection_mask(selection_type: SelectionType, selection: list[tuple[int, int]], cube_width: int, cube_height: int):
    """
    Compute the selection mask of a given selection.
    
    :param selection_type: The type of selection the mask being computed is for.
    :param selection: List of points that define the selection.
    :param cube_width: Width of the elemental datacube.
    :param cube_height: Height of the elemental datacube.
    :return: 2D mask of the datacube, where mask[y, x]==True means the point at (x, y) is in the selection,
    False means it is not.
    """
    mask: np.ndarray = np.zeros((cube_height, cube_width), dtype=np.uint8)

    selection = clip_points(selection, cube_width, cube_height)
    np_selection: np.ndarray = np.array(selection)
    
    # If the selection is Rectangle selection, the polygon cannot self intersect,
    # so find the convex hull of the selection
    if selection_type == SelectionType.Rectangle:
        # Calculate the smallest convex set that contains all the points
        # The purpose of this is to order the points so they construct a polygon instead
        # of an hourglass figure
        x1, y1 = np_selection[0]
        x2, y2 = np_selection[1]
        
        p1 = (x1, y1)
        p2 = (x1, y2)
        p3 = (x2, y1)
        p4 = (x2, y2)

        np_selection = convexHull(np.array([p1, p2, p3, p4]))

    # Write 1's in the polygon area
    # Takes into account the weird shapes that can occur if the points are
    # in different order
    fillPoly(mask, [np_selection], (1,))

<<<<<<< HEAD
    return mask.astype(bool)


def get_selection(
        data_source_folder: str,
        selection_coords: list[tuple[int, int]],
        selection_type: SelectionType
=======
def get_selected_data_cube(
    data_source_folder: str,
    cube_type: CubeType,
    selection_coord_1: tuple[int, int],
    selection_coord_2: tuple[int, int],
>>>>>>> f7b1dbf0
) -> np.ndarray | None:
    """
    Extracts and returns a 2D representation of a data cube region, based on the selection coordinates
    on the base image. If the specified data source contains a recipe for the data cube, the selection made on the
    base image is "deregistered" so that the returned data from the function correctly represents the selected
    pixels on the image. If the data cube does not have a recipe, the selection made on the base image is simply
    scaled to match the data cube's dimensions.

    :param data_source_folder: The data source folder name.
<<<<<<< HEAD
    :param selection_coords: The coordinates tuples (x, y), in order, of the selection. In case of a rectangle 
    :param selection_type: The type of selection being performed.
    selection, the list must contain the two opposite corners of the selection rectangle. In case of lasso
    selection, the list must contain the points in the order in which they form the selection area.
    :return: A 2D array where the rows represent the selected pixels from the data cube image and the columns
    represent their elemental map values.
    """
    if selection_type == SelectionType.Rectangle and len(selection_coords) != 2:
        LOG.error(f"Expected 2 points for rectangle selection but got {len(selection_coords)}")
        return None

    if selection_type == SelectionType.Lasso and len(selection_coords) < 3:
        LOG.error(f"Expected at least 3 points for lasso selection but got {len(selection_coords)}")
        return None

    cube_dir: str | None = get_elemental_cube_path(data_source_folder)
=======
    :param cube_type: The type of the cube the selection is made on. "elemental" for the elemental cube, "raw" for the raw data cube.
    :param selection_coord_1: The first coordinate tuple (x1, y1), representing one corner of the rectangular
    region in the base image.
    :param selection_coord_2: The second coordinate tuple (x2, y2), representing the opposite corner of the
    rectangular region in the base image.
    :return: A 2D array where the rows represent the selected pixels from the data cube image and the columns
    represent their elemental map values.
    """

    match cube_type.value:
        case "elemental":
            cube_dir: str | None = get_elemental_cube_path(data_source_folder)
        case "raw":
            cube_dir: str | None = get_raw_rpl_paths(data_source_folder)[0]
        case other:
            LOG.error(...)
            return None
>>>>>>> f7b1dbf0

    if cube_dir is None:
        LOG.error(f"Data source directory {
                  data_source_folder} does not exist.")
        return None

    base_img_dir: str | None = get_base_image_path(data_source_folder)

    if base_img_dir is None:
        LOG.error(f"Error occurred while retrieving the path of the base image of {
                  data_source_folder}")
        LOG.error(
            f"Error occured while retrieving the path of the base image of {
                data_source_folder}"
        )
        return None

<<<<<<< HEAD
    raw_cube: np.ndarray = get_elemental_data_cube(cube_dir)
    data_cube: np.ndarray = normalize_ndarray_to_grayscale(raw_cube)
=======
    data_cube: np.ndarray = get_elemental_data_cube(cube_dir)
>>>>>>> f7b1dbf0

    img_h: int
    img_w: int
    cube_h: int
    cube_w: int
    match cube_type.value:
        case "elemental":
            data_cube: np.ndarray = get_elemental_data_cube(cube_dir)
        case "raw":
            data_cube: np.ndarray = get_raw_data(data_source_folder)
        case other:
            LOG.error(...)
            return None

    img_h, img_w, _ = imread(base_img_dir).shape
    cube_h, cube_w = data_cube.shape[1], data_cube.shape[2]

    cube_recipe_path: str | None = get_cube_recipe_path(data_source_folder)

    if cube_recipe_path is None:
        # If the data cube has no recipe, simply scale the selection coordinates to match the dimensions of the cube.
        selection_coords_scaled: list[tuple[int, int]] = get_scaled_cube_coordinates(
            selection_coords, img_w, img_h, cube_w, cube_h
        )
<<<<<<< HEAD

        mask: np.ndarray = compute_selection_mask(selection_type, selection_coords_scaled, cube_w, cube_h)
=======

        x1: int
        x2: int
        y1: int
        y2: int
        x1, y1 = selection_coord_1_cube
        x2, y2 = selection_coord_2_cube

        mask: np.ndarray = np.zeros((cube_h, cube_w), dtype=bool)
        mask[y1: y2 + 1, x1: x2 + 1] = True
>>>>>>> f7b1dbf0

        # Note: Using selection with a boolean mask for a simple rectangular selection is not
        #       the best choice for performance, but the mask simplifies things, since it can be
        #       the best choice for performance, but the mask simplifies things, since it can be
        #       used for all kinds of selections to be implemented in the future.
        #       Also, the performance decrease should be less than tenth of a second in most cases.
        return extract_selected_data(data_cube, mask)
    else:
<<<<<<< HEAD
        # If the data cube has a recipe, deregister the selection coordinates so they correctly represent
=======
        # If the data cube has recipe, deregister the selection coordinates so they correctly represent
        # If the data cube has recipe, deregister the selection coordinates so they correctly represent
>>>>>>> f7b1dbf0
        # the selected area on the data cube
        args = (cube_recipe_path, img_h, img_w, cube_h, cube_w)
<<<<<<< HEAD
        selection_coords_deregistered: list[tuple[int, int]] = []
        for coord in selection_coords:
            coord_deregistered: tuple[int, int] = deregister_coord(coord, *args)
            selection_coords_deregistered.append(coord_deregistered)
=======
        p1_cube: tuple[int, int] = deregister_coord(p1, *args)
        p2_cube: tuple[int, int] = deregister_coord(p2, *args)
        p3_cube: tuple[int, int] = deregister_coord(p3, *args)
        p4_cube: tuple[int, int] = deregister_coord(p4, *args)

        cube_points: np.ndarray = np.array(
            [p1_cube, p2_cube, p3_cube, p4_cube])
        mask: np.ndarray = np.zeros((cube_h, cube_w), dtype=np.uint8)

        # Calculate the smallest convex set that contains all the points
        # The purpose of this is to order the points so they construct a polygon instead
        # of an hourglass figure
        convex_hull: np.ndarray = convexHull(cube_points)

        # Write 1's in the polygon area
        fillConvexPoly(mask, convex_hull, (1,))
>>>>>>> f7b1dbf0

        mask: np.ndarray = compute_selection_mask(selection_type, selection_coords_deregistered, cube_w, cube_h)

        return extract_selected_data(data_cube, mask)<|MERGE_RESOLUTION|>--- conflicted
+++ resolved
@@ -24,13 +24,10 @@
     load_points,
     compute_fitting_dimensions_by_aspect,
 )
-<<<<<<< HEAD
-=======
 from cv2 import imread
 from enum import Enum
 import numpy as np
 import logging
->>>>>>> f7b1dbf0
 
 from xrf_explorer.server.spectra import get_raw_data
 
@@ -49,6 +46,18 @@
     Lasso = "lasso"             # The lasso selection tool
 
 
+class CubeType(Enum):
+    """
+    An enumeration to represent different types of datacubes.
+    
+    Attributes:
+        Raw: Represents the raw datacube (i.e. the .raw or .rpl file)
+        Elemental: Represents the elemental datacube (i.e. the .dms file)
+    """
+    Raw = "raw"
+    Elemental = "elemental"
+
+
 def perspective_transform_coord(coord: tuple[int, int], transform_matrix: np.ndarray) -> tuple[float, float]:
     """
     Transforms the perspective of a coordinate (x, y) to (x', y') based on a transformation
@@ -61,17 +70,8 @@
     coord_correct_format: np.ndarray = np.array(
         [[[coord[0], coord[1]]]], dtype="float32")
 
-<<<<<<< HEAD
     perspective_transformed_point: np.ndarray = perspectiveTransform(coord_correct_format, transform_matrix)
     return float(perspective_transformed_point[0][0][0]), float(perspective_transformed_point[0][0][1])
-=======
-    perspective_transformed_point: np.ndarray = perspectiveTransform(
-        coord_correct_format, transform_matrix)
-    return (
-        (perspective_transformed_point[0][0][0]),
-        (perspective_transformed_point[0][0][1]),
-    )
->>>>>>> f7b1dbf0
 
 
 def deregister_coord(
@@ -129,11 +129,6 @@
     y_reversed_scaling = y_perspective_reversed * ratio_y
 
     return round(x_reversed_scaling), round(y_reversed_scaling)
-
-
-class CubeType(Enum):
-    RAW = "raw"
-    ELEMENTAL = "elemental"
 
 
 def extract_selected_data(data_cube: np.ndarray, mask: np.ndarray) -> np.ndarray:
@@ -251,21 +246,14 @@
     # in different order
     fillPoly(mask, [np_selection], (1,))
 
-<<<<<<< HEAD
     return mask.astype(bool)
 
 
 def get_selection(
         data_source_folder: str,
         selection_coords: list[tuple[int, int]],
-        selection_type: SelectionType
-=======
-def get_selected_data_cube(
-    data_source_folder: str,
-    cube_type: CubeType,
-    selection_coord_1: tuple[int, int],
-    selection_coord_2: tuple[int, int],
->>>>>>> f7b1dbf0
+        selection_type: SelectionType,
+        cube_type: CubeType
 ) -> np.ndarray | None:
     """
     Extracts and returns a 2D representation of a data cube region, based on the selection coordinates
@@ -275,13 +263,13 @@
     scaled to match the data cube's dimensions.
 
     :param data_source_folder: The data source folder name.
-<<<<<<< HEAD
     :param selection_coords: The coordinates tuples (x, y), in order, of the selection. In case of a rectangle 
     :param selection_type: The type of selection being performed.
     selection, the list must contain the two opposite corners of the selection rectangle. In case of lasso
     selection, the list must contain the points in the order in which they form the selection area.
+    :param cube_type: The type of the cube the selection is made on.
     :return: A 2D array where the rows represent the selected pixels from the data cube image and the columns
-    represent their elemental map values.
+    represent their elemental map values. Note that values from the elemental datacube are normalized to [0, 255]
     """
     if selection_type == SelectionType.Rectangle and len(selection_coords) != 2:
         LOG.error(f"Expected 2 points for rectangle selection but got {len(selection_coords)}")
@@ -291,26 +279,12 @@
         LOG.error(f"Expected at least 3 points for lasso selection but got {len(selection_coords)}")
         return None
 
-    cube_dir: str | None = get_elemental_cube_path(data_source_folder)
-=======
-    :param cube_type: The type of the cube the selection is made on. "elemental" for the elemental cube, "raw" for the raw data cube.
-    :param selection_coord_1: The first coordinate tuple (x1, y1), representing one corner of the rectangular
-    region in the base image.
-    :param selection_coord_2: The second coordinate tuple (x2, y2), representing the opposite corner of the
-    rectangular region in the base image.
-    :return: A 2D array where the rows represent the selected pixels from the data cube image and the columns
-    represent their elemental map values.
-    """
-
-    match cube_type.value:
-        case "elemental":
-            cube_dir: str | None = get_elemental_cube_path(data_source_folder)
-        case "raw":
-            cube_dir: str | None = get_raw_rpl_paths(data_source_folder)[0]
-        case other:
-            LOG.error(...)
-            return None
->>>>>>> f7b1dbf0
+    cube_dir: str | None
+    if cube_type == CubeType.Elemental:
+        cube_dir = get_elemental_cube_path(data_source_folder)
+        
+    if cube_type == CubeType.Raw:
+        cube_dir = get_raw_rpl_paths(data_source_folder)[0]
 
     if cube_dir is None:
         LOG.error(f"Data source directory {
@@ -328,25 +302,17 @@
         )
         return None
 
-<<<<<<< HEAD
-    raw_cube: np.ndarray = get_elemental_data_cube(cube_dir)
-    data_cube: np.ndarray = normalize_ndarray_to_grayscale(raw_cube)
-=======
-    data_cube: np.ndarray = get_elemental_data_cube(cube_dir)
->>>>>>> f7b1dbf0
-
     img_h: int
     img_w: int
     cube_h: int
     cube_w: int
-    match cube_type.value:
-        case "elemental":
-            data_cube: np.ndarray = get_elemental_data_cube(cube_dir)
-        case "raw":
-            data_cube: np.ndarray = get_raw_data(data_source_folder)
-        case other:
-            LOG.error(...)
-            return None
+    
+    if cube_type == CubeType.Elemental:
+        raw_cube: np.ndarray = get_elemental_data_cube(cube_dir)
+        data_cube: np.ndarray = normalize_ndarray_to_grayscale(raw_cube)
+        
+    if cube_type == CubeType.Raw:
+        data_cube: np.ndarray = get_raw_data(data_source_folder)
 
     img_h, img_w, _ = imread(base_img_dir).shape
     cube_h, cube_w = data_cube.shape[1], data_cube.shape[2]
@@ -358,21 +324,8 @@
         selection_coords_scaled: list[tuple[int, int]] = get_scaled_cube_coordinates(
             selection_coords, img_w, img_h, cube_w, cube_h
         )
-<<<<<<< HEAD
 
         mask: np.ndarray = compute_selection_mask(selection_type, selection_coords_scaled, cube_w, cube_h)
-=======
-
-        x1: int
-        x2: int
-        y1: int
-        y2: int
-        x1, y1 = selection_coord_1_cube
-        x2, y2 = selection_coord_2_cube
-
-        mask: np.ndarray = np.zeros((cube_h, cube_w), dtype=bool)
-        mask[y1: y2 + 1, x1: x2 + 1] = True
->>>>>>> f7b1dbf0
 
         # Note: Using selection with a boolean mask for a simple rectangular selection is not
         #       the best choice for performance, but the mask simplifies things, since it can be
@@ -381,37 +334,13 @@
         #       Also, the performance decrease should be less than tenth of a second in most cases.
         return extract_selected_data(data_cube, mask)
     else:
-<<<<<<< HEAD
         # If the data cube has a recipe, deregister the selection coordinates so they correctly represent
-=======
-        # If the data cube has recipe, deregister the selection coordinates so they correctly represent
-        # If the data cube has recipe, deregister the selection coordinates so they correctly represent
->>>>>>> f7b1dbf0
         # the selected area on the data cube
         args = (cube_recipe_path, img_h, img_w, cube_h, cube_w)
-<<<<<<< HEAD
         selection_coords_deregistered: list[tuple[int, int]] = []
         for coord in selection_coords:
             coord_deregistered: tuple[int, int] = deregister_coord(coord, *args)
             selection_coords_deregistered.append(coord_deregistered)
-=======
-        p1_cube: tuple[int, int] = deregister_coord(p1, *args)
-        p2_cube: tuple[int, int] = deregister_coord(p2, *args)
-        p3_cube: tuple[int, int] = deregister_coord(p3, *args)
-        p4_cube: tuple[int, int] = deregister_coord(p4, *args)
-
-        cube_points: np.ndarray = np.array(
-            [p1_cube, p2_cube, p3_cube, p4_cube])
-        mask: np.ndarray = np.zeros((cube_h, cube_w), dtype=np.uint8)
-
-        # Calculate the smallest convex set that contains all the points
-        # The purpose of this is to order the points so they construct a polygon instead
-        # of an hourglass figure
-        convex_hull: np.ndarray = convexHull(cube_points)
-
-        # Write 1's in the polygon area
-        fillConvexPoly(mask, convex_hull, (1,))
->>>>>>> f7b1dbf0
 
         mask: np.ndarray = compute_selection_mask(selection_type, selection_coords_deregistered, cube_w, cube_h)
 

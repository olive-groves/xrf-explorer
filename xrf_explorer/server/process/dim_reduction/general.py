--- conflicted
+++ resolved
@@ -53,14 +53,6 @@
     path_to_generated_folder: str | None = get_path_to_generated_folder(data_source)
     if path_to_generated_folder is None:
         return ""
-<<<<<<< HEAD
-
-    path_to_generated_folder: str = join(path_to_data_source, backend_config['generated-folder-name'])
-    if not isdir(path_to_generated_folder):
-        makedirs(path_to_generated_folder)
-        LOG.info(f"Created directory {path_to_generated_folder}.")
-=======
->>>>>>> 0638edec
 
     # Path to the dimensionality reduction folder
     path_to_dr_folder: str = join(path_to_generated_folder, backend_config['dim-reduction']['folder-name'])

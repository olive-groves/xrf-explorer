--- conflicted
+++ resolved
@@ -158,7 +158,6 @@
         LOG.error("Failed to create DR embedding image")
         abort(400)
 
-<<<<<<< HEAD
     return send_file(abspath(image_path), mimetype='image/png')
 
     
@@ -236,7 +235,4 @@
     
     response = json.dumps(result)
     print("send response")
-    return response
-=======
-    return send_file(abspath(image_path), mimetype="image/png")
->>>>>>> 63ff4d77
+    return response
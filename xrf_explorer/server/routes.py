--- conflicted
+++ resolved
@@ -714,32 +714,13 @@
     rgb_image_name: str | None = get_base_image_name(data_source)
     if rgb_image_name is None:
         return 'Error occurred while getting rgb image name', 500
-<<<<<<< HEAD
-=======
-    path_to_image: str | None = get_contextual_image_path(data_source, rgb_image_name)
-    if path_to_image is None:
-        return 'Error occurred while getting rgb image path', 500
->>>>>>> d4cddebd
 
     config: dict | None = get_config()
     if config is None:
         return 'Error occurred while getting backend config', 500
-    uploads_folder: str = str(config['uploads-folder'])
-    generated_folder: str = str(config['generated-folder-name'])
-    cs_folder: str = str(config['cs-folder-name'])
-
-<<<<<<< HEAD
+
     # Path to cache data
-=======
-    # Paths
-    path_to_data_cube: str | None = get_elemental_cube_path(data_source)
-    if path_to_data_cube is None:
-        return f"Could not find elemental data cube in source {data_source}", 500
-    
->>>>>>> d4cddebd
     path_to_save: str = get_path_to_cs_folder(data_source)
-    if not path_to_save:
-        return 'Error occurred while getting path to save bitmask to', 500
 
     # path to json for caching color
     full_path_json: str

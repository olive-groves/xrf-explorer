import logging
import json

from flask import request, redirect
from werkzeug.datastructures.file_storage import FileStorage

from xrf_explorer import app
from xrf_explorer.server.file_system.file_upload import upload_file_to_server
from xrf_explorer.server.file_system.data_listing import get_data_sources_names
from xrf_explorer.server.file_system.element_data import get_element_names, get_element_averages

from xrf_explorer.server.spectra import *
import json

LOG: logging.Logger = logging.getLogger(__name__)


@app.route('/api')
def api():
    return "this is where the API is hosted"


@app.route('/api/info')
def info():
    return "adding more routes is quite trivial"


@app.route('/api/available_data_sources')
def list_accessible_data_sources():
    try:
        return json.dumps(get_data_sources_names())
    except Exception as e:
        LOG.error(f"Failed to serialize files: {str(e)}")
        return "Error occurred while listing data sources", 500


@app.route('/api/upload', methods=['POST'])
def upload_file():
    if request.method == 'POST':

        if 'fileUpload' not in request.files:
            LOG.error("Failed to retrieve upload file")
            return "No file part"

        file: FileStorage = request.files['fileUpload']
        if file.filename == '':     # user did not upload a file
            return "No file selected"

        if file:
            if not upload_file_to_server(file):
                LOG.error("Failed to upload file")
            return redirect("/")

    return "File upload page"


@app.route('/api/element_averages')
def list_element_averages():
    composition: list[dict[str,  str | float]] = get_element_averages()
    try:
        return json.dumps(composition)
    except Exception as e:
        LOG.error(f"Failed to serialize element averages: {str(e)}")
        return "Error occurred while listing element averages", 500


@app.route('/api/element_names')
def list_element_names():
    names: list[str] = get_element_names()
    try:
        return json.dumps(names)
    except Exception as e:
        LOG.error(f"Failed to serialize element names: {str(e)}")
<<<<<<< HEAD
        return "Error occurred while listing element names", 500
    
@app.route('/api/get_average_data', methods=['GET'])
def get_average_data():
    """Computes the average of the raw data for each bin of channels in range [low, high] on the whole painting

    :return: json list of tuples containing the bin number and the average intensity for this bin
    """
    low = int(request.args.get('low'))
    high = int(request.args.get('high'))
    bin_size = int(request.args.get('binSize'))
    
    datacube = get_raw_data('196_1989_M6_data 1069_1187.raw', '196_1989_M6_data 1069_1187.rpl')
    average_values = get_average_global(datacube, low, high, bin_size)
    response = json.dumps(average_values)
    
    return response

@app.route('/api/get_elements', methods=['GET'])
def get_elements():
    """Collect the name of the elements present in the painting
    
    :return: json list containing the names of the elements
    """
    #temporary file name
    #TODO change to actual location and dimensions of the file
    filename = '196_1989_M6_elemental_datacube_1069_1187_rotated_inverted.dms'
    
    info = parse_rpl('196_1989_M6_data 1069_1187.rpl')
    width = int(info["width"])
    height = int(info["height"])
    c = 26

    # reading names from file
    names = []
    with open(filename, 'r') as file:
        file.seek(49 + width * height * c * 4)
        for i in range(c):
            names.append(file.readline().rstrip().replace(" ", ""))
    
    response = json.dumps(names)
    return response

@app.route('/api/get_element_spectrum', methods=['GET'])
def get_element_sectra():
    """Computes the theoretical spectrum in channel range [low, high] for an element with a bin size, as well as the element's peaks energies and intensity

    :return: json list of tuples containing the bin number and the theoretical intensity for this bin, the peak energies and the peak intensities
    """
    element = request.args.get('element')
    excitation_energy_keV = int(request.args.get('excitation'))
    low = int(request.args.get('low'))
    high = int(request.args.get('high'))
    bin_size = int(request.args.get('binSize'))
    
    response = get_theoretical_data(element, excitation_energy_keV, low, high, bin_size)
    response = json.dumps(response)
        
    return response

@app.route('/api/get_selection_spectrum', methods=['GET'])
def get_selection_sectra():
    """Gets the average spectrum of the selected pixels

    :return: json list of tuples containing the channel number and the average intensity of this channel
    """
    pixels = request.args.getlist("pixels")
    low = int(request.args.get('low'))
    high = int(request.args.get('high'))
    bin_size = int(request.args.get('binSize'))
    
    datacube = get_raw_data('196_1989_M6_data 1069_1187.raw', 'C:/Users/20210792/Downloads/info.rpl')
    
    result = get_average_selection(datacube, pixels, low, high, bin_size)
    
    response = json.dumps(result)
    print("send response")
    return response
=======
        return "Error occurred while listing element names", 500
>>>>>>> 343a9abc
<|MERGE_RESOLUTION|>--- conflicted
+++ resolved
@@ -1,4 +1,5 @@
 import logging
+import json
 import json
 
 from flask import request, redirect
@@ -6,6 +7,8 @@
 
 from xrf_explorer import app
 from xrf_explorer.server.file_system.file_upload import upload_file_to_server
+from xrf_explorer.server.file_system.data_listing import get_data_sources_names
+from xrf_explorer.server.file_system.element_data import get_element_names, get_element_averages
 from xrf_explorer.server.file_system.data_listing import get_data_sources_names
 from xrf_explorer.server.file_system.element_data import get_element_names, get_element_averages
 
@@ -23,6 +26,15 @@
 @app.route('/api/info')
 def info():
     return "adding more routes is quite trivial"
+
+
+@app.route('/api/available_data_sources')
+def list_accessible_data_sources():
+    try:
+        return json.dumps(get_data_sources_names())
+    except Exception as e:
+        LOG.error(f"Failed to serialize files: {str(e)}")
+        return "Error occurred while listing data sources", 500
 
 
 @app.route('/api/available_data_sources')
@@ -71,7 +83,26 @@
         return json.dumps(names)
     except Exception as e:
         LOG.error(f"Failed to serialize element names: {str(e)}")
-<<<<<<< HEAD
+        return "Error occurred while listing element names", 500
+
+
+@app.route('/api/element_averages')
+def list_element_averages():
+    composition: list[dict[str,  str | float]] = get_element_averages()
+    try:
+        return json.dumps(composition)
+    except Exception as e:
+        LOG.error(f"Failed to serialize element averages: {str(e)}")
+        return "Error occurred while listing element averages", 500
+
+
+@app.route('/api/element_names')
+def list_element_names():
+    names: list[str] = get_element_names()
+    try:
+        return json.dumps(names)
+    except Exception as e:
+        LOG.error(f"Failed to serialize element names: {str(e)}")
         return "Error occurred while listing element names", 500
     
 @app.route('/api/get_average_data', methods=['GET'])
@@ -149,7 +180,4 @@
     
     response = json.dumps(result)
     print("send response")
-    return response
-=======
-        return "Error occurred while listing element names", 500
->>>>>>> 343a9abc
+    return response
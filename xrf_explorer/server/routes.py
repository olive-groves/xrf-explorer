import logging
import json

from flask import request, jsonify, abort, send_file
from werkzeug.utils import secure_filename
from os.path import exists, join, abspath
from os import mkdir
from shutil import rmtree
<<<<<<< HEAD
import numpy as np
=======
from markupsafe import escape
>>>>>>> 80639f68

from xrf_explorer import app
from xrf_explorer.server.file_system.config_handler import load_yml
from xrf_explorer.server.file_system.workspace_handler import get_path_to_workspace, update_workspace
from xrf_explorer.server.file_system.data_listing import get_data_sources_names
from xrf_explorer.server.file_system import get_short_element_names, get_element_averages
from xrf_explorer.server.dim_reduction.embedding import generate_embedding
from xrf_explorer.server.dim_reduction.overlay import create_embedding_image
from xrf_explorer.server.spectra import *
from xrf_explorer.server.color_seg import (
    get_image, combine_bitmasks, get_clusters_using_k_means, 
    get_elemental_clusters_using_k_means, merge_similar_colors
)

LOG: logging.Logger = logging.getLogger(__name__)
CONFIG_PATH: str = 'config/backend.yml'
BACKEND_CONFIG: dict = load_yml(CONFIG_PATH)

TEMP_ELEMENTAL_CUBE: str = '196_1989_M6_elemental_datacube_1069_1187_rotated_inverted.dms'


@app.route("/api")
def api():
    return "this is where the API is hosted"


@app.route("/api/info")
def info():
    return "adding more routes is quite trivial"


@app.route("/api/available_data_sources")
def list_accessible_data_sources():
    try:
        return json.dumps(get_data_sources_names())
    except Exception as e:
        LOG.error(f"Failed to serialize files: {str(e)}")
        return "Error occurred while listing data sources", 500


@app.route("/api/workspace/<datasource>", methods=["GET", "POST"])
def get_workspace(datasource: str):
    """ Gets the workspace content for the specified data source or writes to it if a POST request is made.

    :param datasource: The name of the data source to get the workspace content for
    :return: If a GET request is made, the workspace content is sent as a json file. If a POST request is made, a confirmation message is sent.
    """

    if request.method == "POST":
        # Get send json file
        data: any = request.get_json()

        # Write content to the workspace
        result: bool = update_workspace(datasource, data)
        
        # Check if the write was successful
        if not result:
            abort(400)
        
        return f"Data written to workspace {escape(datasource)} successfully"
    else:
        # Read content from the workspace
        path: str = get_path_to_workspace(datasource)

        # Check if the workspace exists
        if not path:
            abort(404)
        
        # Send the json file
        return send_file(abspath(path), mimetype='application/json')


@app.route("/api/create_ds_dir", methods=["POST"])
def create_data_source_dir():
    # Check the 'name' field was provided in the request
    if "name" not in request.form:
        error_msg = "Data source name must be provided."
        LOG.error(error_msg)
        return error_msg, 400

    data_source_name = request.form["name"].strip()
    data_source_name_secure = secure_filename(data_source_name)

    if data_source_name == "":
        error_msg = "Data source name provided, but empty."
        LOG.error(error_msg)
        return error_msg, 400

    data_source_dir = join(BACKEND_CONFIG["uploads-folder"], data_source_name_secure)

    # If the directory exists, return 400
    if exists(data_source_dir):
        error_msg = "Data source name already exists."
        LOG.error(error_msg)
        return error_msg, 400

    # create data source dir
    mkdir(data_source_dir)

    LOG.info(f"Data source directory created at {data_source_dir}")

    return jsonify({"dataSourceDir": data_source_name_secure})


@app.route("/api/delete_data_source", methods=["DELETE"])
def delete_data_source():
    delete_dir = join(BACKEND_CONFIG["uploads-folder"], request.form["dir"])

    if exists(delete_dir):
        rmtree(delete_dir)
        LOG.info(f"Data source at {delete_dir} removed.")
        return "Deleted", 200
    else:
        return "Directory not found", 404


@app.route("/api/upload_file_chunk", methods=["POST"])
def upload_file_chunk():
    file_dir = join(BACKEND_CONFIG["uploads-folder"], request.form["dir"])
    start_byte = int(request.form["startByte"])
    chunk_bytes = request.files["chunkBytes"]

    # If the file does not exist, create it
    if not exists(file_dir):
        open(file_dir, "w+b").close()

    with open(file_dir, "r+b") as file:
        file.seek(start_byte)
        file.write(chunk_bytes.read())

    return "Ok"


@app.route("/api/element_averages")
def list_element_averages():
    composition: list[dict[str, str | float]] = get_element_averages(TEMP_ELEMENTAL_CUBE)
    try:
        return json.dumps(composition)
    except Exception as e:
        LOG.error(f"Failed to serialize element averages: {str(e)}")
        return "Error occurred while listing element averages", 500


@app.route("/api/element_names")
def list_element_names():
    names: list[str] = get_short_element_names(TEMP_ELEMENTAL_CUBE)
    try:
        return json.dumps(names)
    except Exception as e:
        LOG.error(f"Failed to serialize element names: {str(e)}")
        return "Error occurred while listing element names", 500


@app.route("/api/get_dr_embedding")
def get_dr_embedding():
    # check if element number is provided
    if "element" not in request.args:
        LOG.error("Missing element number")
        abort(400)
    elif "threshold" not in request.args:
        LOG.error("Missing threshold value")
        abort(400)

    # Get element and threshold
    element: int = int(request.args["element"])
    threshold: int = int(request.args["threshold"])

    # Try to generate the embedding
    if not generate_embedding(element, threshold, request.args):
        abort(400)

    return "Generated embedding successfully"


@app.route("/api/get_dr_overlay")
def get_dr_overlay():
    # Check whether the overlay type is provided
    if "type" not in request.args:
        LOG.error("Missing overlay type")
        abort(400)

    overlay_type: str = request.args["type"]

    # Try to get the embedding image
    image_path: str = create_embedding_image(overlay_type)
    if not image_path:
        LOG.error("Failed to create DR embedding image")
        abort(400)

    return send_file(abspath(image_path), mimetype='image/png')

    
@app.route('/api/get_average_data', methods=['GET'])
def get_average_data():
    """Computes the average of the raw data for each bin of channels in range [low, high] on the whole painting

    :return: json list of tuples containing the bin number and the average intensity for this bin
    """
    low = int(request.args.get('low'))
    high = int(request.args.get('high'))
    bin_size = int(request.args.get('binSize'))

    datacube = get_raw_data('196_1989_M6_data 1069_1187.raw', '196_1989_M6_data 1069_1187.rpl')

    if datacube.size == 0:
        return "Error occurred while loading data", 404

    average_values = get_average_global(datacube, low, high, bin_size)
    response = json.dumps(average_values)

    return response

@app.route('/api/get_elements', methods=['GET'])
def get_elements():
    """Collect the name of the elements present in the painting
    
    :return: json list containing the names of the elements
    """
    filename = '196_1989_M6_elemental_datacube_1069_1187_rotated_inverted.dms'
    
    info = parse_rpl('196_1989_M6_data 1069_1187.rpl')
    width = int(info["width"])
    height = int(info["height"])
    c = 26

    # reading names from file
    names = []
    with open(filename, 'r') as file:
        file.seek(49 + width * height * c * 4)
        for i in range(c):
            names.append(file.readline().rstrip().replace(" ", ""))
    
    response = json.dumps(names)
    return response

@app.route('/api/get_element_spectrum', methods=['GET'])
def get_element_sectra():
    """Computes the theoretical spectrum in channel range [low, high] for an element with a bin size, as well as the element's peaks energies and intensity

    :return: json list of tuples containing the bin number and the theoretical intensity for this bin, the peak energies and the peak intensities
    """
    element = request.args.get('element')
    excitation_energy_keV = int(request.args.get('excitation'))
    low = int(request.args.get('low'))
    high = int(request.args.get('high'))
    bin_size = int(request.args.get('binSize'))
    
    response = get_theoretical_data(element, excitation_energy_keV, low, high, bin_size)
    response = json.dumps(response)
        
    return response

@app.route('/api/get_selection_spectrum', methods=['GET'])
def get_selection_sectra():
    """Gets the average spectrum of the selected pixels

    :return: json list of tuples containing the channel number and the average intensity of this channel
    """
    #selection to be retrieived from seletion tool 
    pixels = []
    low = int(request.args.get('low'))
    high = int(request.args.get('high'))
    bin_size = int(request.args.get('binSize'))

    datacube = get_raw_data('196_1989_M6_data 1069_1187.raw', '196_1989_M6_data 1069_1187.rpl')

    result = get_average_selection(datacube, pixels, low, high, bin_size)

    response = json.dumps(result)
    print("send response")
    return response

@app.route('/api/get_color_cluster_colors', methods=['GET'])
def get_color_clusters():
    """Gets the colors corresponding to the image-wide color clusters.

    :return json containing the ordered list of colors
    """
    # TODO: this should get the RGB image
    path_to_image: Path = Path(BACKEND_CONFIG['uploads-folder'], 'image.png')
    image = get_image(path_to_image)

    # get default dim reduction config
    k_means_parameters: dict[str, str] = BACKEND_CONFIG['color-segmentation']['k-means-parameters']
    width = k_means_parameters['image-width']
    height = k_means_parameters['image-height']

    labels, colors, bitmasks = get_clusters_using_k_means(image, width, height,
                                                  k_means_parameters['nr-attemps'],
                                                  k_means_parameters['k'])

    # Merge similar clusters
    colors, bitmasks = merge_similar_colors(colors, bitmasks)
    # Combine bitmasks into one
    combined_bitmask = combine_bitmasks(bitmasks)

    response1 = json.dumps(colors)
    # TODO:  save bitmasks as png files instead
    response2 = json.dumps(combined_bitmask)

    return (response1, response2)


@app.route('/api/get_element_color_cluster_bitmask', methods=['GET'])
def get_element_color_cluster_bitmask():
    """Gets the bitmask corresponding to the color clusters of each element.

    :return json containing the combined bitmasks of the color clusters for each element.
    """
    # TODO: this should get the RGB image
    path_to_image: Path = Path(BACKEND_CONFIG['uploads-folder'], 'image.png')
    image: np.array = get_image(path_to_image)

    # get default dim reduction config
    k_means_parameters: dict[str, str] = BACKEND_CONFIG['color-segmentation']['elemental-k-means-parameters']

    # TODO: 'cube.dms' should be cube file name
    clusters_per_elem, bitmasks_per_elem = get_elemental_clusters_using_k_means(
                                                             image, 'cube.dms',
                                                             CONFIG_PATH,
                                                             k_means_parameters['elem_threshold'],
                                                             -1,
                                                             k_means_parameters['nr-attemps'],
                                                             k_means_parameters['k'])

    color_data = {}
    combined_bitmasks = {}
    for i in range(len(clusters_per_elem)):
        # Merge similar clusters
        clusters_per_elem[i], bitmasks_per_elem[i] = merge_similar_colors(clusters_per_elem[i], bitmasks_per_elem[i])

        # Stored combined bitmask and colors
        combined_bitmasks[i] = combine_bitmasks(bitmasks_per_elem[i])
        color_data[i] = clusters_per_elem[i]

    response1 = json.dumps(color_data)
    # TODO: save bitmasks as png files instead
    response2 = json.dumps(combined_bitmasks)

    return (response1, response2)<|MERGE_RESOLUTION|>--- conflicted
+++ resolved
@@ -6,11 +6,8 @@
 from os.path import exists, join, abspath
 from os import mkdir
 from shutil import rmtree
-<<<<<<< HEAD
-import numpy as np
-=======
 from markupsafe import escape
->>>>>>> 80639f68
+from numpy import ndarray
 
 from xrf_explorer import app
 from xrf_explorer.server.file_system.config_handler import load_yml
@@ -322,7 +319,7 @@
     """
     # TODO: this should get the RGB image
     path_to_image: Path = Path(BACKEND_CONFIG['uploads-folder'], 'image.png')
-    image: np.array = get_image(path_to_image)
+    image: ndarray = get_image(path_to_image)
 
     # get default dim reduction config
     k_means_parameters: dict[str, str] = BACKEND_CONFIG['color-segmentation']['elemental-k-means-parameters']

import json
import logging

from io import BytesIO
from os import rmdir, mkdir
from os.path import isfile, isdir, exists, abspath, join

import numpy as np

from PIL.Image import Image, fromarray
from flask import request, jsonify, abort, send_file
from markupsafe import escape

from xrf_explorer import app

from xrf_explorer.server.file_system import get_config
from xrf_explorer.server.file_system.cubes import (
    normalize_ndarray_to_grayscale,
    get_elemental_map,
    get_element_names,
    get_short_element_names,
    get_element_averages,
    get_element_averages_selection,
    convert_elemental_cube_to_dms,
    parse_rpl, get_spectra_params
)
from xrf_explorer.server.file_system.sources import get_data_sources_names, get_data_source_files
from xrf_explorer.server.file_system.workspace import (
    get_contextual_image_path,
    get_contextual_image_size,
    get_contextual_image,
    get_contextual_image_recipe_path,
    get_path_to_workspace,
    update_workspace,
    get_workspace_dict,
    get_elemental_cube_path,
    get_elemental_cube_recipe_path,
    get_raw_rpl_paths,
    get_base_image_name
)

from xrf_explorer.server.process.image_to_cube_selection import get_selection, SelectionType, CubeType
from xrf_explorer.server.process.color_segmentation import (
    get_path_to_cs_folder,
    combine_bitmasks,
    get_clusters_using_k_means,
    get_elemental_clusters_using_k_means,
    merge_similar_colors,
    save_bitmask_as_png,
    convert_to_hex
)
from xrf_explorer.server.process.dim_reduction import (
    generate_embedding,
    create_embedding_image,
    get_image_of_indices_to_embedding
)
from xrf_explorer.server.process.image_register import load_points_dict
from xrf_explorer.server.process.spectra import (
    get_average_global,
    get_raw_data,
    get_average_selection,
    get_theoretical_data,
    bin_data
)

LOG: logging.Logger = logging.getLogger(__name__)


@app.route("/api")
def api():
    """Returns a list of all api endpoints.

    :return: list of api endpoints
    """

    routes: list[str] = []

    for rule in app.url_map.iter_rules():
        if rule.rule.startswith("/api"):
            routes.append(rule.rule)

    routes.sort()

    return routes


@app.route("/api/datasources")
def list_accessible_data_sources():
    """Return a list of all available data sources stored in the data folder on the remote server as specified in the
    project's configuration.

    :return: json list of strings representing the data sources names
    """
    try:
        return json.dumps(get_data_sources_names())
    except Exception as e:
        LOG.error(f"Failed to serialize files: {str(e)}")
        return "Error occurred while listing data sources", 500


@app.route("/api/<data_source>/workspace", methods=["GET", "POST"])
def get_workspace(data_source: str):
    """ Gets the workspace content for the specified data source or writes to it if a POST request is made.

    :param data_source: The name of the data source to get the workspace content for
    :return: If a GET request is made, the workspace content is sent as a json file. If a POST request is made, a confirmation message is sent
    """

    if request.method == "POST":
        # Get send json file
        data: any = request.get_json()

        # Write content to the workspace
        result: bool = update_workspace(data_source, data)

        # Check if writing was successful
        if not result:
            abort(400)

        return f"Data written to workspace {escape(data_source)} successfully"
    else:
        # Read content from the workspace
        path: str = get_path_to_workspace(data_source)

        # Check if the workspace exists
        if not path:
            abort(404)

        # Send the json file
        return send_file(abspath(path), mimetype='application/json')


@app.route("/api/<data_source>/files")
def datasource_files(data_source: str):
    """Return a list of all available files for a data source.

    :param data_source: The name of the data source to get the files for
    :return: json list of strings representing the file names
    """
    try:
        return json.dumps(get_data_source_files(data_source))
    except Exception as e:
        LOG.error(f"Failed to serialize files: {str(e)}")
        return "Error occurred while listing files", 500


@app.route("/api/<data_source>/create", methods=["POST"])
def create_data_source_dir(data_source: str):
    """Create a directory for a new data source.

    :param data_source: The name of the data source to create
    :return: json with directory name
    """
    # Get config
    config: dict | None = get_config()

    if not config:
        error_msg: str = "Error occurred while creating data source directory"
        LOG.error(error_msg)
        return error_msg, 500

    if data_source == "":
        error_msg: str = "Data source name provided, but empty."
        LOG.error(error_msg)
        return error_msg, 400

    if data_source in get_data_sources_names():
        error_msg: str = "Data source name already exists."
        LOG.error(error_msg)
        return error_msg, 400

    data_source_dir = join(config["uploads-folder"], data_source)

    # create data source dir
    if not isdir(data_source_dir):
        LOG.info(f"Creating data source directory at {data_source_dir}")
        mkdir(data_source_dir)

    return jsonify({"dataSourceDir": data_source})


@app.route("/api/<data_source>/abort", methods=["GET", "POST"])
def remove_data_source_dir(data_source: str):
    """Abort creation of a directory for a data source.

    :param data_source: The name of the data source to be aborted
    :return: json with directory name
    """
    # Get config
    config: dict | None = get_config()
    LOG.info(f"Aborting data source directory creation for {data_source}")

    if not config:
        error_msg: str = "Error occurred while removing data source directory"
        LOG.error(error_msg)
        return error_msg, 500

    if data_source == "":
        error_msg: str = "Data source name provided, but empty."
        LOG.error(error_msg)
        return error_msg, 400

    data_source_dir: str = join(config['uploads-folder'], data_source)

    if not isdir(data_source_dir):
        error_msg: str = "Data source name does not exist."
        LOG.error(error_msg)
        return error_msg, 400

    # remove data source dir
    LOG.info(f"Removing data source directory at {data_source_dir}")
    rmdir(data_source_dir)

    return jsonify({"dataSourceDir": data_source})


@app.route("/api/<data_source>/upload/<file_name>/<int:start>", methods=["POST"])
def upload_chunk(data_source: str, file_name: str, start: int):
    """Upload a chunk of bytes to a file in specified data source.

    :param data_source: The name of the data source to upload the chunk to
    :param file_name: The name of the file to upload the chunk to
    :param start: The start index of the chunk in the specified file
    """

    # get config
    config: dict | None = get_config()

    if not config:
        error_msg: str = "Error occurred while uploading file chunk"
        LOG.error(error_msg)
        return error_msg, 500

    # get file location
    path: str = abspath(join(config['uploads-folder'], data_source, file_name))

    # test that path is a sub path of the uploads-folder
    if not path.startswith(abspath(join(config['uploads-folder'], data_source))):
        LOG.info("Attempted to upload chunk to %s which is not allowed", path)
        return "Unauthorized file chunk location", 401

    # create file if it does not exist
    if not isfile(path):
        LOG.info("Created file %s", path)
        open(path, "x+b").close()

    # write chunk to file
    with open(path, "r+b") as file:
        file.seek(start)
        file.write(request.get_data())
        LOG.info("Wrote chunk from %i into %s", start, path)

    return "Uploaded file chunk", 200


@app.route("/api/<data_source>/data/convert")
def convert_elemental_cube(data_source: str):
    """Converts all elemental data cubes of a data source to .dms format.

    :param data_source: The name of the data source to convert the elemental data cube
    """

    # Get elemental data cube paths
    workspace_dict = get_workspace_dict(data_source)
    if workspace_dict is None:
        return "Error getting elemental datacube path", 500

    cube_names: list[str] = [cube_info["name"] for cube_info in workspace_dict["elementalCubes"]]

    # Convert each elemental data cube
    for cube_name in cube_names:
        success: bool = convert_elemental_cube_to_dms(data_source, cube_name)
        if not success:
            return "Error converting elemental data cube to .dms format", 500

    return "Converted elemental data cube to .dms format", 200


@app.route("/api/<data_source>/bin_raw/<bin_params>/", methods=["POST"])
def bin_raw_data(data_source: str, bin_params: str):
    """Bins the raw data files channels to compress the file.

    :param data_source: the data source containing the raw data to bin
    :param bin_params: the JSON list of parameters: low, high, binSize
    :return: A boolean indicating if the binning was successful
    """
    params: dict = json.loads(bin_params)
    low: int = params["low"]
    high: int = params["high"]
    bin_size: int = params["binSize"]

    try:
        bin_data(data_source, low, high, bin_size)
        LOG.info("binned")
    except Exception as e:
        LOG.error("error while loading raw file: {%s}", e)

    return "Binned data", 200


@app.route("/api/<data_source>/element_averages", methods=["POST", "GET"])
def list_element_averages(data_source: str):
    """Get the names and averages of the elements present in the painting.

    :param data_source: data_source to get the element averages from
    :return: JSON list of objects indicating average abundance for every element. Each object is of the form {name: element name, average: element abundance}
    """

    path: str | None = get_elemental_cube_path(data_source)

    if path is None:
        return "Error occurred while getting elemental datacube path", 500

    composition: list[dict[str, str | float]] = get_element_averages(path)
    try:
        return json.dumps(composition)
    except Exception as e:
        LOG.error(f"Failed to serialize element averages: {str(e)}")
        return "Error occurred while listing element averages", 500


@app.route("/api/<data_source>/element_averages_selection", methods=["POST"])
def list_element_averages_selection(data_source: str):
    """Get the names and averages of the elements present in a rectangular selection of the painting.

    :param data_source: data_source to get the element averages from
    :return: JSON list of objects indicating average abundance for every element. Each object is of the form {name: element name, average: element abundance}
    """
    # path to elemental cube
    path: str | None = get_elemental_cube_path(data_source)

    if path is None:
        return "Error getting elemental datacube path", 500

    # parse JSON payload
    data: dict[str, str] | None = request.get_json()
    if data is None:
        return "Error parsing request body", 400

    # get selection type and points
    selection_type: str | None = data.get('type')
    points: list[dict[str, float]] | None = data.get('points')

    if selection_type is None or points is None:
        return "Error occurred while getting selection type or points from request body", 400

    # validate and parse selection type
    try:
        selection_type_parsed: SelectionType = SelectionType(selection_type)
    except ValueError:
        return "Error parsing selection type", 400

    # validate and parse points
    if not isinstance(points, list):
        return "Error parsing points; expected a list of points", 400

    try:
        points_parsed: list[tuple[int, int]] = [
            (round(point['x']), round(point['y'])) for point in points
        ]
    except ValueError:
        return "Error parsing points", 400

    # get selection
    mask: np.ndarray | None = get_selection(
        data_source, points_parsed, selection_type_parsed, CubeType.Elemental
    )

    if mask is None:
        return "Error occurred while getting selection from datacube", 500

    # get names
    names: list[str] = get_short_element_names(path)

    # get averages
    composition: list[dict[str, str | float]] = get_element_averages_selection(path, mask, names)

    try:
        return json.dumps(composition)
    except Exception as e:
        LOG.error(f"Failed to serialize element averages: {str(e)}")
        return "Error occurred while listing element averages", 500


@app.route("/api/<data_source>/data/elements/names")
def list_element_names(data_source: str):
    """Get the short names of the elements stored in the elemental data cube.

    :param data_source: data source to get the element names from
    :return: JSON list of the short names of the elements.
    """
    path: str | None = get_elemental_cube_path(data_source)

    if path is None:
        return "Error getting elemental datacube path", 500

    names: list[str] = get_element_names(path)
    try:
        return json.dumps(names)
    except Exception as e:
        LOG.error(f"Failed to serialize element names: {str(e)}")
        return "Error occurred while listing element names", 500


@app.route("/api/<data_source>/dr/embedding/<int:element>/<int:threshold>")
def get_dr_embedding(data_source: str, element: int, threshold: int):
    """Generate the dimensionality reduction embedding of an element, given a threshold.

    :param data_source: data source to generate the embedding from
    :param element: element to generate the embedding for
    :param threshold: threshold from which a pixel is selected
    :return: string code indicating the status of the embedding generation. "success" when embedding was generated successfully, "downsampled" when successful and the number of data points was down sampled
    """

    # Try to generate the embedding
    result = generate_embedding(data_source, element, threshold, request.args)
    if result == "success" or result == "downsampled":
        return result

    error_msg: str = "Failed to create DR embedding image"
    LOG.error(error_msg)
    return error_msg, 400


@app.route("/api/<data_source>/dr/overlay/<overlay_type>")
def get_dr_overlay(data_source: str, overlay_type: str):
    """Generate the dimensionality reduction overlay with a given type.

    :param data_source: data source to get the overlay from
    :param overlay_type: the overlay type. Images are prefixed with contextual_ and elements by elemental_
    :return: overlay image file
    """

    # Try to get the embedding image
    image_path: str = create_embedding_image(data_source, overlay_type)
    if not image_path:
        error_msg: str = "Failed to create DR embedding image"
        LOG.error(error_msg)
        return error_msg, 400

    return send_file(abspath(image_path), mimetype='image/png')


@app.route("/api/<data_source>/dr/embedding/mapping")
def get_dr_embedding_mapping(data_source: str):
    """Creates the image for lasso selection that decodes to which points in the embedding the pixels of the elemental
    data cube are mapped. Uses the current embedding and indices for the given data source to create the image.

    :param data_source: data source to get the overlay from
    :return: image that decodes to which points in the embedding the pixels of the elemental data cube are mapped
    """

    # Try to get the image
    image_path: str = get_image_of_indices_to_embedding(data_source)
    if not image_path:
        error_msg: str = "Failed to create DR indices to embedding image"
        LOG.error(error_msg)
        return error_msg, 400

    return send_file(abspath(image_path), mimetype='image/png')


@app.route("/api/<data_source>/image/<name>")
def contextual_image(data_source: str, name: str):
    """Get a contextual image.

    :param data_source: data source to get the image from
    :param name: the name of the image in workspace.json
    :return: the contextual image converted to png
    """

    path: str | None = get_contextual_image_path(data_source, name)
    if path is None:
        return f"Image {name} not found in source {data_source}", 404

    LOG.info("Opening contextual image")

    image: Image | None = get_contextual_image(path)
    if image is None:
        return f"Failed to open image {name} from source {data_source}", 500

    LOG.info("Converting contextual image")

    image_io = BytesIO()
    image.save(image_io, "png")
    image_io.seek(0)

    LOG.info("Serving converted contextual image")

    # Ensure that the converted images are cached by the client
    response = send_file(image_io, mimetype='image/png')
    response.headers["Cache-Control"] = "public, max-age=604800, immutable"
    return response


@app.route("/api/<data_source>/image/<name>/size")
def contextual_image_size(data_source: str, name: str):
    """Get the size of a contextual image.

    :param data_source: data source to get the image from
    :param name: the name of the image in workspace.json
    :return: the size of the contextual image
    """

    path: str | None = get_contextual_image_path(data_source, name)
    if not path:
        return f"Image {name} not found in source {data_source}", 404

    size = get_contextual_image_size(path)
    if not size:
        return f"Failed to get size of image {name} from source {data_source}", 500

    return {
        "width": size[0],
        "height": size[1]
    }


@app.route("/api/<data_source>/image/<name>/recipe")
def contextual_image_recipe(data_source: str, name: str):
    """Get the registering recipe of a contextual image.

    :param data_source: data source to get the image recipe from
    :param name: the name of the image in workspace.json
    :return: the registering recipe of the contextual image
    """

    path: str | None = get_contextual_image_recipe_path(data_source, name)
    if not path:
        return f"Could not find recipe for image {name} in source {data_source}", 404

    # Get the recipe points
    points: dict = load_points_dict(path)
    if not points:
        return f"Could not find registering points at {path}", 404

    return points, 200


@app.route("/api/<data_source>/data/size")
def data_cube_size(data_source: str):
    """Get the size of the data cubes.


    :param data_source: data source to get the size from
    :return: the size of the data cubes
    """

    # As XRF-Explorer only supports a single data cube, we take the size of the first spectral cube
    _, path = get_raw_rpl_paths(data_source)

    # Parse the .rpl file
    rpl_data = parse_rpl(path)

    # Return the width and height
    return {
        "width": rpl_data["width"],
        "height": rpl_data["height"]
    }, 200


@app.route("/api/<data_source>/data/recipe")
def data_cube_recipe(data_source: str):
    """Get the registering recipe for the data cubes.

    :param data_source: data source to get the recipe from
    :return: the registering recipe of the data cubes
    """

    # As XRF-Explorer only supports a single data cube, we take the recipe of the first elemental cube
    path: str | None = get_elemental_cube_recipe_path(data_source)
    if not path:
        return f"Could not find recipe for data cubes in source {data_source}", 404

    # Get the recipe points
    points: dict = load_points_dict(path)
    if not points:
        return f"Could not find registering points at {path}", 404

    return points, 200


@app.route("/api/<data_source>/data/elements/map/<int:channel>")
def elemental_map(data_source: str, channel: int):
    """Get an elemental map.

    :param data_source: data source to get the map from
    :param channel: the channel to get the map from
    :return: the elemental map
    """

    # As XRF-Explorer only supports a single data cube, we do not have to do any wizardry to stitch maps together
    path: str | None = get_elemental_cube_path(data_source)
    if path is None:
        return f"Could not find elemental data cube in source {data_source}", 404

    # Get the elemental map
    image_array: np.ndarray = get_elemental_map(channel, path)
    image_normalized: np.ndarray = normalize_ndarray_to_grayscale(image_array)
    image: Image = fromarray(image_normalized).convert("L")

    # Save the image to an io buffer
    image_io = BytesIO()
    image.save(image_io, "png")
    image_io.seek(0)

    # Serve the image and ensure that the converted images are cached by the client
    response = send_file(image_io, mimetype='image/png')
    response.headers["Cache-Control"] = "public, max-age=604800, immutable"
    return response


@app.route('/api/<data_source>/get_average_data', methods=['GET'])
def get_average_data(data_source: str):
    """Computes the average of the raw data for each bin of channels in range [low, high] on the whole painting.

    :return: json list of tuples containing the bin number and the average intensity for this bin
    """
    datacube: np.ndarray = get_raw_data(data_source)

    average_values: list = get_average_global(datacube)
    response = json.dumps(average_values)

    return response


@app.route('/api/<data_source>/get_element_spectrum/<element>/<excitation>', methods=['GET'])
def get_element_spectra(data_source: str, element: str, excitation: int):
    """Compute the theoretical spectrum in channel range [low, high] for an element with a bin size, as well as the
    element's peaks energies and intensity.

    :param data_source: the name of the data source, used for getting the spectrum boundaries and bin size
    :param element: the chemical element to get the theoretical spectra of
    :param excitation: the excitation energy
    :return: json list of tuples containing the bin number and the theoretical intensity for this bin, the peak energies and the peak intensities
    """
    try:
        params: dict[str, int] = get_spectra_params(data_source)
    except FileNotFoundError:
        return "error while loading workspace to retrieve spectra params: {%s}", 404

    if params is None:
        return "Error occurred while loading element spectrum", 404

    low: int = params["low"]
    high: int = params["high"]
    bin_size: int = params["binSize"]
    response = get_theoretical_data(
        element, int(excitation), low, high, bin_size)

    response = json.dumps(response)

    return response


@app.route('/api/<data_source>/get_selection_spectrum', methods=['POST'])
def get_selection_spectra(data_source: str):
    """Get the average spectrum of the selected pixels of a rectangle selection.

    :param data_source: the name of the data source
<<<<<<< HEAD
    :return: JSON array where the index is the channel number and the value is the average intensity of that channel.
=======
    :return: json list of tuples containing the channel number and the average intensity of this channel
>>>>>>> a2fa1ea7
    """

    selection: dict[str, any] | None = request.get_json()
    if selection is None:
        return "Error parsing request body", 400

    # get selection type and points
    selection_type: str | None = selection.get('type')
    points: list[dict[str, float]] | None = selection.get('points')
    if selection_type is None or points is None:
        return "Error occurred while getting selection type or points from request body", 400

    # validate and parse selection type
    try:
        selection_type_parsed: SelectionType = SelectionType(selection_type)
    except ValueError:
        return "Error parsing selection type", 400

    # validate and parse points
    if not isinstance(points, list):
        return "Error parsing points; expected a list of points", 400
    try:
        points_parsed: list[tuple[int, int]] = [(round(point['x']), round(point['y'])) for point in points]
    except ValueError:
        return "Error parsing points", 400

    # get selection
    mask: np.ndarray | None = get_selection(data_source, points_parsed, selection_type_parsed, CubeType.Raw)
    if mask is None:
        return "Error occurred while getting selection from datacube", 500

    # get average
    result: list[float] = get_average_selection(data_source, mask)
    try:
        return json.dumps(result)
    except Exception as e:
        LOG.error(f"Failed to serialize element averages: {str(e)}")
        return "Error occurred while listing element averages", 500


@app.route('/api/<data_source>/cs/clusters', methods=['GET'])
def get_color_clusters(data_source: str):
    """Gets the colors corresponding to the image-wide color clusters, and saves the corresponding bitmasks.

    :param data_source: data_source to get the clusters from
    :return json containing the ordered list of colors
    """
    # Get rgb image name and path
    rgb_image_name: str | None = get_base_image_name(data_source)
    if rgb_image_name is None:
        return 'Error occurred while getting rgb image name', 500
    path_to_image: str | None = get_contextual_image_path(data_source, rgb_image_name)
    if path_to_image is None:
        return 'Error occurred while getting rgb image path', 500

    config: dict | None = get_config()
    if config is None:
        return 'Error occurred while getting backend config', 500

    # Paths
    path_to_data_cube: str | None = get_elemental_cube_path(data_source)
    if path_to_data_cube is None:
        return f"Could not find elemental data cube in source {data_source}", 500
    
    path_to_save: str = get_path_to_cs_folder(data_source)
    if not path_to_save:
        return 'Error occurred while getting path to save', 500

    # get default dim reduction config for image clusters
    k_means_parameters: dict[str, str] = config['color-segmentation']['k-means-parameters']
    nr_attempts: int = int(k_means_parameters['nr-attempts'])
    k: int = int(k_means_parameters['k'])

    # get default dim reduction config for elemental clusters
    k_means_parameters_elem: dict[str, str] = config['color-segmentation']['elemental-k-means-parameters']
    elem_threshold: float = float(k_means_parameters_elem['elem-threshold'])
    nr_attempts_elem: int = int(k_means_parameters_elem['nr-attempts'])
    k_elem: int = int(k_means_parameters_elem['k'])

    # path to json for caching
    full_path_json: str = join(
        path_to_save, f'colors_{k}_{nr_attempts}_{elem_threshold}_{k_elem}_{nr_attempts_elem}.json'
    )

    # If json already exists, return that directly
    if exists(full_path_json):
        with open(full_path_json, 'r') as json_file:
            color_data: np.ndarray = json.load(json_file)
        return jsonify(color_data)

    # List to store colors
    color_data: list[np.ndarray] = []

    # Compute colors and bitmasks
    colors: np.ndarray
    bitmasks: np.ndarray
    colors, bitmasks = get_clusters_using_k_means(
        data_source, rgb_image_name, nr_attempts, k)
    # Merge similar clusters
    colors, bitmasks = merge_similar_colors(colors, bitmasks)
    # Combine bitmasks into one
    combined_bitmask: np.ndarray = combine_bitmasks(bitmasks)

    # Save bitmask
    full_path: str = join(path_to_save, f'imageClusters_{k}_{nr_attempts}.png')
    image_saved: bool = save_bitmask_as_png(combined_bitmask, full_path)
    if not image_saved:
        return 'Error occurred while saving bitmask as png', 500

    # Store colors
    color_data.append(convert_to_hex(colors))

    # Compute colors and bitmasks per element
    colors_per_elem: np.ndarray
    bitmasks_per_elem: np.ndarray
    colors_per_elem, bitmasks_per_elem = get_elemental_clusters_using_k_means(
        data_source, rgb_image_name, elem_threshold, nr_attempts_elem, k_elem
    )

    for i in range(len(colors_per_elem)):
        # Merge similar clusters
        colors_per_elem[i], bitmasks_per_elem[i] = merge_similar_colors(
            colors_per_elem[i], bitmasks_per_elem[i])
        color_data.append(convert_to_hex(colors_per_elem[i]))

        # Stored combined bitmask and colors
        combined_bitmask: np.ndarray = combine_bitmasks(bitmasks_per_elem[i])

        # Save bitmask
        full_path: str = join(path_to_save, f'elementCluster_{i}_{elem_threshold}_{k_elem}_{nr_attempts_elem}.png')
        image_saved: bool = save_bitmask_as_png(combined_bitmask, full_path)
        if not image_saved:
            return f'Error occurred while saving bitmask for element {i} as png', 500

    # cache data
    with open(full_path_json, 'w') as json_file:
        json.dump(color_data, json_file)

    return json.dumps(color_data)


@app.route('/api/<data_source>/cs/image/bitmask', methods=['GET'])
def get_color_cluster_bitmask(data_source: str):
    """
    Returns the png bitmask for the color clusters over the whole painting.

    :param data_source: data_source to get the bitmask from
    :return bitmask png file for the whole image
    """
    config: dict | None = get_config()
    if not config:
        return 'Error occurred while getting backend config', 500

    # Get parameters
    k_means_parameters: dict[str, str] = config['color-segmentation']['k-means-parameters']
    nr_attempts: int = int(k_means_parameters['nr-attempts'])
    k: int = int(k_means_parameters['k'])

    # Get path to image
    path_to_save: str = get_path_to_cs_folder(data_source)
    if not path_to_save:
        return 'Error occurred while getting path to save', 500
    
    full_path: str = join(path_to_save, f'imageClusters_{k}_{nr_attempts}.png')
    # If image doesn't exist, compute clusters
    if not exists(full_path):
        get_color_clusters(data_source)

    return send_file(abspath(full_path), mimetype='image/png')


@app.route('/api/<data_source>/cs/element/<int:element>/bitmask', methods=['GET'])
def get_element_color_cluster_bitmask(data_source: str, element: int):
    """
    Returns, for the requested element, the png bitmask for the color clusters.

    :param data_source: data_source to get the bitmask from
    :param element: index of the element to get the bitmask from
    :return bitmask png file for the given element
    """
    config: dict = get_config()
    if not config:
        return 'Error occurred while getting backend config', 500

    # Get parameters
    k_means_parameters: dict[str, str] = config['color-segmentation']['elemental-k-means-parameters']
    elem_threshold: float = float(k_means_parameters['elem-threshold'])
    nr_attempts: int = int(k_means_parameters['nr-attempts'])
    k: int = int(k_means_parameters['k'])

    # Path to bitmask
    path_to_save: str = get_path_to_cs_folder(data_source)
    if not path_to_save:
        return 'Error occurred while getting path to save', 500

    full_path: str = join(path_to_save, f'elementCluster_{element}_{elem_threshold}_{k}_{nr_attempts}.png')
    if not exists(full_path):
        get_color_clusters(data_source)

    return send_file(abspath(full_path), mimetype='image/png')<|MERGE_RESOLUTION|>--- conflicted
+++ resolved
@@ -658,11 +658,7 @@
     """Get the average spectrum of the selected pixels of a rectangle selection.
 
     :param data_source: the name of the data source
-<<<<<<< HEAD
-    :return: JSON array where the index is the channel number and the value is the average intensity of that channel.
-=======
-    :return: json list of tuples containing the channel number and the average intensity of this channel
->>>>>>> a2fa1ea7
+    :return: JSON array where the index is the channel number and the value is the average intensity of that channel
     """
 
     selection: dict[str, any] | None = request.get_json()

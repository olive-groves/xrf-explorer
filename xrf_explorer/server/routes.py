import logging
import json

from flask import request, jsonify, abort, send_file
from werkzeug.utils import secure_filename
from os.path import exists, join, abspath
from os import mkdir
from shutil import rmtree
from markupsafe import escape

from xrf_explorer import app
from xrf_explorer.server.file_system.config_handler import load_yml
from xrf_explorer.server.file_system.workspace_handler import get_path_to_workspace, update_workspace
from xrf_explorer.server.file_system.data_listing import get_data_sources_names
from xrf_explorer.server.file_system import get_short_element_names, get_element_averages
from xrf_explorer.server.file_system.file_access import *
from xrf_explorer.server.file_system.file_access import get_elemental_cube_path
from xrf_explorer.server.dim_reduction.embedding import generate_embedding
from xrf_explorer.server.dim_reduction.overlay import create_embedding_image
from xrf_explorer.server.spectra import *

LOG: logging.Logger = logging.getLogger(__name__)
BACKEND_CONFIG: dict = load_yml("config/backend.yml")

#TEMP_ELEMENTAL_CUBE: str = '196_1989_M6_elemental_datacube_1069_1187_rotated_inverted.dms'


@app.route("/api")
def api():
    return "this is where the API is hosted"


@app.route("/api/info")
def info():
    return "adding more routes is quite trivial"


@app.route("/api/available_data_sources")
def list_accessible_data_sources():
    """Return a list of all available data sources stored in the data folder on the remote server as specified in the project's configuration.

    :return: json list of strings representing the data sources names
    """
    try:
        return json.dumps(get_data_sources_names())
    except Exception as e:
        LOG.error(f"Failed to serialize files: {str(e)}")
        return "Error occurred while listing data sources", 500


@app.route("/api/workspace/<datasource>", methods=["GET", "POST"])
def get_workspace(datasource: str):
    """ Gets the workspace content for the specified data source or writes to it if a POST request is made.

    :param datasource: The name of the data source to get the workspace content for
    :return: If a GET request is made, the workspace content is sent as a json file. If a POST request is made, a confirmation message is sent.
    """

    if request.method == "POST":
        # Get send json file
        data: any = request.get_json()

        # Write content to the workspace
        result: bool = update_workspace(datasource, data)
        
        # Check if the write was successful
        if not result:
            abort(400)
        
        return f"Data written to workspace {escape(datasource)} successfully"
    else:
        # Read content from the workspace
        path: str = get_path_to_workspace(datasource)

        # Check if the workspace exists
        if not path:
            abort(404)
        
        # Send the json file
        return send_file(abspath(path), mimetype='application/json')


@app.route("/api/create_ds_dir", methods=["POST"])
def create_data_source_dir():
    """Create a directory for a new data source.
    
    :request form attributes:  **name** - the data source name 

    :return: json with directory name
    """
    # Check the 'name' field was provided in the request
    if "name" not in request.form:
        error_msg = "Data source name must be provided."
        LOG.error(error_msg)
        return error_msg, 400

    data_source_name = request.form["name"].strip()
    data_source_name_secure = secure_filename(data_source_name)

    if data_source_name == "":
        error_msg = "Data source name provided, but empty."
        LOG.error(error_msg)
        return error_msg, 400

    data_source_dir = join(BACKEND_CONFIG["uploads-folder"], data_source_name_secure)

    # If the directory exists, return 400
    if exists(data_source_dir):
        error_msg = "Data source name already exists."
        LOG.error(error_msg)
        return error_msg, 400

    # create data source dir
    mkdir(data_source_dir)

    LOG.info(f"Data source directory created at {data_source_dir}")

    return jsonify({"dataSourceDir": data_source_name_secure})


@app.route("/api/delete_data_source", methods=["DELETE"])
def delete_data_source():
    """Delete a data source directory.
    
    :request form attributes: **dir** - the directory name
    """
    delete_dir = join(BACKEND_CONFIG["uploads-folder"], request.form["dir"])

    if exists(delete_dir):
        rmtree(delete_dir)
        LOG.info(f"Data source at {delete_dir} removed.")
        return "Deleted", 200
    else:
        return "Directory not found", 404


@app.route("/api/upload_file_chunk", methods=["POST"])
def upload_file_chunk():
    """Upload a chunk of bytes to a file.
    
    :request form attributes: 
        **dir** - the directory name \n 
        **startByte** - the start byte from which bytes are uploaded \n 
        **chunkBytes** - the chunk  of bytes to upload
    """
    file_dir = join(BACKEND_CONFIG["uploads-folder"], request.form["dir"])
    start_byte = int(request.form["startByte"])
    chunk_bytes = request.files["chunkBytes"]

    # If the file does not exist, create it
    if not exists(file_dir):
        open(file_dir, "w+b").close()

    with open(file_dir, "r+b") as file:
        file.seek(start_byte)
        file.write(chunk_bytes.read())

    return "Ok"


@app.route("/api/<data_source>/element_averages")
def list_element_averages(data_source):
    """List the average amount per element accross the whole painting.
    
    :param data_source: data_source to get the element averages from
    :return: json list of pairs with the element name and corresponding average value
    """
    
    path = get_elemental_cube_path(data_source)
    
    composition: list[dict[str, str | float]] = get_element_averages(path)
    try:
        return json.dumps(composition)
    except Exception as e:
        LOG.error(f"Failed to serialize element averages: {str(e)}")
        return "Error occurred while listing element averages", 500


@app.route("/api/<data_source>/element_names")
def list_element_names(data_source):
    """List the name of elements present in the painting.
    
    :param data_source: data_source to get the element names from
    :return: json list of elements
    """
    path = get_elemental_cube_path(data_source)

    names: list[str] = get_short_element_names(path)
    try:
        return json.dumps(names)
    except Exception as e:
        LOG.error(f"Failed to serialize element names: {str(e)}")
        return "Error occurred while listing element names", 500


@app.route("/api/get_dr_embedding")
def get_dr_embedding():
    """Generate the dimensionality reduction embedding of an element, given a threshold.
    
    :request args: 
        **element** - element name \n 
        **threshold** - element threshold from which a pixel is selected
    """
    # check if element number is provided
    if "element" not in request.args:
        LOG.error("Missing element number")
        abort(400)
    elif "threshold" not in request.args:
        LOG.error("Missing threshold value")
        abort(400)

    # Get element and threshold
    element: int = int(request.args["element"])
    threshold: int = int(request.args["threshold"])

    # Try to generate the embedding
    if not generate_embedding(element, threshold, request.args):
        abort(400)

    return "Generated embedding successfully"


@app.route("/api/get_dr_overlay")
def get_dr_overlay():
    """Generate the dimensionality reduction overlay with a given type.
    
<<<<<<< HEAD
    :request form attributes: 
        **type** - the overlay type
=======
    :request form attributes: **type** - the overlay type
>>>>>>> 137a2513
    :return: overlay image file
    """
    # Check whether the overlay type is provided
    if "type" not in request.args:
        LOG.error("Missing overlay type")
        abort(400)

    overlay_type: str = request.args["type"]

    # Try to get the embedding image
    image_path: str = create_embedding_image(overlay_type)
    if not image_path:
        LOG.error("Failed to create DR embedding image")
        abort(400)

    return send_file(abspath(image_path), mimetype='image/png')

    
@app.route('/api/<data_source>/get_average_data', methods=['GET'])
def get_average_data(data_source):
    """Computes the average of the raw data for each bin of channels in range [low, high] on the whole painting.

    :param data_source: data_source to get the average raw data from
    :request args: 
<<<<<<< HEAD
        **dataSource** - the name of the current datasource loaded on the client
=======
>>>>>>> 137a2513
        **low** - the spectrum lower boundary \n 
        **high** - the spectrum higher boundary \n 
        **binSize** - the size of each bin
    :return: json list of tuples containing the bin number and the average intensity for this bin
    """
    low = int(request.args.get('low'))
    high = int(request.args.get('high'))
    bin_size = int(request.args.get('binSize'))
    
    datacube = get_raw_data(data_source)

    if datacube.size == 0:
        return "Error occurred while loading data", 404

    average_values = get_average_global(datacube, low, high, bin_size)
    response = json.dumps(average_values)
    
    return response

@app.route('/api/get_element_spectrum', methods=['GET'])
def get_element_sectra():
    """Compute the theoretical spectrum in channel range [low, high] for an element with a bin size, as well as the element's peaks energies and intensity.

    :request args: 
        **low** - the spectrum lower boundary \n 
        **high** - the spectrum higher boundary \n 
        **binSize** - the size of each bin \n 
        **element** - element to be plotted \n 
        **excitation** - excitation energy
    :return: json list of tuples containing the bin number and the theoretical intensity for this bin, the peak energies and the peak intensities
    """
    element = request.args.get('element')
    excitation_energy_keV = int(request.args.get('excitation'))
    low = int(request.args.get('low'))
    high = int(request.args.get('high'))
    bin_size = int(request.args.get('binSize'))
    
    response = get_theoretical_data(element, excitation_energy_keV, low, high, bin_size)
    response = json.dumps(response)
        
    return response

@app.route('/api/<data_source>/get_selection_spectrum', methods=['GET'])
def get_selection_sectra(data_source):
    """Get the average spectrum of the selected pixels.

<<<<<<< HEAD
    :param data_source: data_source to get the raw selection average from
    :request args:
        **dataSource** - the name of the current datasource loaded on the client 
=======
    :request args: 
>>>>>>> 137a2513
        **low** - the spectrum lower boundary \n
        **high** - the spectrum higher boundary \n
        **binSize** - the size of each bin \n
        **pixels** - the array of corrdinates of selected pixels in the raw data coordinate system
    :return: json list of tuples containing the channel number and the average intensity of this channel
    """
    #selection to be retrieived from seletion tool 
    pixels = []
    low = int(request.args.get('low'))
    high = int(request.args.get('high'))
    bin_size = int(request.args.get('binSize'))
    
    datacube = get_raw_data(data_source)
    
    result = get_average_selection(datacube, pixels, low, high, bin_size)
    
    response = json.dumps(result)
    print("send response")
    return response<|MERGE_RESOLUTION|>--- conflicted
+++ resolved
@@ -224,12 +224,7 @@
 def get_dr_overlay():
     """Generate the dimensionality reduction overlay with a given type.
     
-<<<<<<< HEAD
-    :request form attributes: 
-        **type** - the overlay type
-=======
     :request form attributes: **type** - the overlay type
->>>>>>> 137a2513
     :return: overlay image file
     """
     # Check whether the overlay type is provided
@@ -254,10 +249,6 @@
 
     :param data_source: data_source to get the average raw data from
     :request args: 
-<<<<<<< HEAD
-        **dataSource** - the name of the current datasource loaded on the client
-=======
->>>>>>> 137a2513
         **low** - the spectrum lower boundary \n 
         **high** - the spectrum higher boundary \n 
         **binSize** - the size of each bin
@@ -304,13 +295,7 @@
 def get_selection_sectra(data_source):
     """Get the average spectrum of the selected pixels.
 
-<<<<<<< HEAD
-    :param data_source: data_source to get the raw selection average from
-    :request args:
-        **dataSource** - the name of the current datasource loaded on the client 
-=======
     :request args: 
->>>>>>> 137a2513
         **low** - the spectrum lower boundary \n
         **high** - the spectrum higher boundary \n
         **binSize** - the size of each bin \n

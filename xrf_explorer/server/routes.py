--- conflicted
+++ resolved
@@ -24,7 +24,6 @@
 from xrf_explorer.server.file_system.data_listing import get_data_sources_names
 from xrf_explorer.server.file_system import get_short_element_names, get_element_averages, get_elemental_data_cube
 from xrf_explorer.server.file_system.file_access import get_elemental_cube_path, get_raw_rpl_paths, get_base_image_name
-from xrf_explorer.server.file_system.config_handler import load_yml
 from xrf_explorer.server.image_register.register_image import load_points_dict
 from xrf_explorer.server.dim_reduction import generate_embedding, create_embedding_image
 from xrf_explorer.server.color_seg import (
@@ -465,19 +464,19 @@
 
     :param data_source: data_source to get the clusters from
     :return json containing the ordered list of colors
-<<<<<<< HEAD
     """
     # Get rgb image name and path
-    rgb_image_name: str = get_base_image_name(data_source, CONFIG_PATH)
+    rgb_image_name: str = get_base_image_name(data_source)
     if rgb_image_name is None:
         return 'Error occurred while getting rgb image name', 500
-    path_to_image: str = get_contextual_image_path(data_source, rgb_image_name, CONFIG_PATH)
+    path_to_image: str = get_contextual_image_path(data_source, rgb_image_name)
     if path_to_image is None:
         return 'Error occurred while getting rgb image path', 500
 
-    uploads_folder: str = str(BACKEND_CONFIG['uploads-folder'])
-    cs_folder: str = str(BACKEND_CONFIG['color-segmentation']['folder-name'])
-    reg_image_name: str = str(BACKEND_CONFIG['color-segmentation']['registered-image'])
+    config: dict = get_config()
+    uploads_folder: str = str(config['uploads-folder'])
+    cs_folder: str = str(config['color-segmentation']['folder-name'])
+    reg_image_name: str = str(config['color-segmentation']['registered-image'])
 
     # Paths
     path_to_reg_image: str = join(uploads_folder, data_source, cs_folder, reg_image_name)
@@ -485,29 +484,12 @@
     path_to_save: str = join(uploads_folder, data_source, cs_folder)
 
     # get default dim reduction config for image clusters
-    k_means_parameters: dict[str, str] = BACKEND_CONFIG['color-segmentation']['k-means-parameters']
+    k_means_parameters: dict[str, str] = config['color-segmentation']['k-means-parameters']
     nr_attempts: int = int(k_means_parameters['nr-attempts'])
     k: int = int(k_means_parameters['k'])
-=======
-    '''
-    # get config
-    config: dict = get_config()
-
-    # currently hardcoded, this should be whatever name+path we give the RGB image
-    path_to_image: str = join(config['uploads-folder'], TEMP_RGB_IMAGE)
-    image = get_image(path_to_image)
-
-    # get default dim reduction config
-    k_means_parameters: dict[str, str] = config['color-segmentation']['k-means-parameters']
-    width: int = k_means_parameters['image-width']
-    height: int = k_means_parameters['image-height']
-    nr_attemps: int = int(k_means_parameters['nr_attemps'])
-    k: int = int(k_means_parameters['k'])
-    path_to_save: str = config['color-segmentation']['folder']
->>>>>>> 3482f3cf
 
     # get default dim reduction config for elemental clusters
-    k_means_parameters_eleme: dict[str, str] = BACKEND_CONFIG['color-segmentation']['elemental-k-means-parameters']
+    k_means_parameters_eleme: dict[str, str] = config['color-segmentation']['elemental-k-means-parameters']
     elem_threshold: float = float(k_means_parameters_eleme['elem-threshold'])
     nr_attempts_elem: int = int(k_means_parameters_eleme['nr-attempts'])
     k_elem: int = int(k_means_parameters_eleme['k'])
@@ -542,37 +524,8 @@
     if not image_saved:
         return 'Error occurred while saving bitmask as png', 500
 
-<<<<<<< HEAD
     # Store colors
     color_data.append(convert_to_hex(colors))
-=======
-    response = json.dumps(colors)
-
-    return (response, send_file(abspath(full_path), mimetype='image/png'))
-
-
-@app.route('/api/<data_source>/get_element_color_cluster', methods=['GET'])
-def get_element_color_cluster_bitmask(data_source: str):
-    '''Gets the colors and bitmasks corresponding to the color clusters of each element.
-
-    :param data_source: data_source to get the element averages from
-    :return json containing the combined bitmasks of the color clusters for each element.
-    '''
-    # get config
-    config: dict = get_config()
-
-    # currently hardcoded, this should be whatever name+path we give the RGB image
-    path_to_image: str = join(config['uploads-folder'], TEMP_RGB_IMAGE)
-    image: ndarray = get_image(path_to_image)
-    data_cube_path: str = get_elemental_cube_path(data_source)
-
-    # get default dim reduction config
-    k_means_parameters: dict[str, str] = config['color-segmentation']['elemental-k-means-parameters']
-    elem_threshold: float = float(k_means_parameters['elem_threshold'])
-    nr_attemps: int = int(k_means_parameters['nr_attemps'])
-    k: int = int(k_means_parameters['k'])
-    path_to_save: str = config['color-segmentation']['folder']
->>>>>>> 3482f3cf
 
     # Compute colors and bitmasks per element
     colors_per_elem: ndarray
@@ -609,11 +562,12 @@
     :param data_source: data_source to get the bitmask from
     :return bitmask png file for the whole image
     """
-    uploads_folder: str = str(BACKEND_CONFIG['uploads-folder'])
-    cs_folder: str = str(BACKEND_CONFIG['color-segmentation']['folder-name'])
+    config: dict = get_config()
+    uploads_folder: str = str(config['uploads-folder'])
+    cs_folder: str = str(config['color-segmentation']['folder-name'])
 
     # Get parameters
-    k_means_parameters: dict[str, str] = BACKEND_CONFIG['color-segmentation']['k-means-parameters']
+    k_means_parameters: dict[str, str] = config['color-segmentation']['k-means-parameters']
     nr_attempts: int = int(k_means_parameters['nr-attempts'])
     k: int = int(k_means_parameters['k'])
 
@@ -636,11 +590,12 @@
     :param element: index of the element to get the bitmask from
     :return bitmask png file for the given element
     """
-    uploads_folder: str = str(BACKEND_CONFIG['uploads-folder'])
-    cs_folder: str = str(BACKEND_CONFIG['color-segmentation']['folder-name'])
+    config: dict = get_config()
+    uploads_folder: str = str(config['uploads-folder'])
+    cs_folder: str = str(config['color-segmentation']['folder-name'])
 
     # Get parameters
-    k_means_parameters: dict[str, str] = BACKEND_CONFIG['color-segmentation']['elemental-k-means-parameters']
+    k_means_parameters: dict[str, str] = config['color-segmentation']['elemental-k-means-parameters']
     elem_threshold: float = float(k_means_parameters['elem-threshold'])
     nr_attempts: int = int(k_means_parameters['nr-attempts'])
     k: int = int(k_means_parameters['k'])

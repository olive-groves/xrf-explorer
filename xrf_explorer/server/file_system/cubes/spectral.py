--- conflicted
+++ resolved
@@ -1,17 +1,10 @@
 from logging import Logger, getLogger
-<<<<<<< HEAD
-from math import ceil
-=======
 from math import ceil, floor
->>>>>>> 25060e2c
 from os import makedirs
 from os.path import join, isfile, isdir
 
 import numpy as np
-<<<<<<< HEAD
-=======
 import json
->>>>>>> 25060e2c
 
 from xrf_explorer.server.file_system import get_path_to_generated_folder
 from xrf_explorer.server.file_system.workspace import (
@@ -20,10 +13,7 @@
     get_raw_rpl_names,
     set_binned
 )
-<<<<<<< HEAD
-=======
 from xrf_explorer.server.file_system.workspace.workspace_handler import get_path_to_workspace
->>>>>>> 25060e2c
 
 LOG: Logger = getLogger(__name__)
 
@@ -257,9 +247,6 @@
         new_cube.flatten().tofile(path_to_raw)
     except Exception as e:
         LOG.error("Failed to write binned data: {%s}", e)
-<<<<<<< HEAD
-    set_binned(data_source, True)
-=======
     set_binned(data_source, True)
 
 
@@ -295,5 +282,4 @@
     workspace_path = get_path_to_workspace(data_source)
 
     with open(workspace_path, 'w') as f:
-        json.dump(workspace_dict, f)
->>>>>>> 25060e2c
+        json.dump(workspace_dict, f)
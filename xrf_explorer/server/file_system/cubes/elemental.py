import json

from logging import Logger, getLogger
from os import remove
from os.path import basename, dirname, splitext
from pathlib import Path

import numpy as np

from xrf_explorer.server.file_system.cubes.convert_csv import (
    get_elemental_data_cube_from_csv,
    get_elemental_map_from_csv,
    get_elements_from_csv
)
from xrf_explorer.server.file_system.cubes.convert_dms import (
    get_elemental_data_cube_from_dms,
    get_elemental_map_from_dms,
    get_elements_from_dms,
    to_dms
)

from xrf_explorer.server.file_system.workspace import (
    get_path_to_workspace,
    get_elemental_cube_path,
    get_elemental_cube_path_from_name
)

LOG: Logger = getLogger(__name__)


def normalize_ndarray_to_grayscale(array: np.ndarray, upper_bound: int = 255) -> np.ndarray:
    """Map all values in the given array to the interval [0, upper_bound].

    :param array: n-dimensional numpy array.
    :return: a copy of the array with values mapped to the interval [0, upper_bound].
    """

    # normalize data
    (min_val, max_val) = array.min(), array.max()
    normalized_array: np.ndarray = (array - min_val) / (max_val - min_val)

    # obtain image of elemental abundance at every pixel of elemental image
    return np.rint(normalized_array * upper_bound).astype(np.uint8)


def normalize_elemental_cube_per_layer(raw_cube: np.ndarray) -> np.ndarray:
    """Normalize the raw elemental data cube.

    :param raw_cube: 3-dimensional numpy array containing the normalized elemental data. First dimension is channel, and last two for x, y coordinates.
    :return: 3-dimensional numpy array containing the normalized elemental data. First dimension is channel, and last two for x, y coordinates.
    """

    # Initialize the normalized cube
    normalized_cube: np.ndarray = np.zeros(raw_cube.shape, dtype=np.uint8)

    # Get number of channels
    number_of_channels: int = raw_cube.shape[0]

    # Normalize each channel separately
    for i in range(number_of_channels):
        normalized_cube[i] = normalize_ndarray_to_grayscale(raw_cube[i])

    return normalized_cube


def get_elemental_data_cube(data_source: str) -> np.ndarray:
    """Get the elemental data cube at the given path.

    :param data_source: the path to the .raw file
    :return: 3-dimensional numpy array containing the elemental data cube. First dimension is channel, and last two for x, y coordinates.
    """
<<<<<<< HEAD

    path_to_elemental_cube: str | None = get_elemental_cube_path(data_source)
    if path_to_elemental_cube is None:
        LOG.error(f"Could not get path to elemental datacube of data source {data_source}")
        return np.empty(0)
=======
    path_to_elemental_cube: str = get_elemental_cube_path(data_source)
    # Get the elemental data cube
    elemental_cube: np.ndarray
>>>>>>> 5b37108a

    LOG.info(f"Reading elemental data cube from {path_to_elemental_cube}")

    # Get the elemental data cube
    elemental_cube: np.ndarray
    try:
        # Choose the correct method to read the elemental data cube
        if path_to_elemental_cube.endswith('.csv'):
            elemental_cube = get_elemental_data_cube_from_csv(path_to_elemental_cube)
        elif path_to_elemental_cube.endswith('.dms'):
            elemental_cube = get_elemental_data_cube_from_dms(path_to_elemental_cube)
        else:
            elemental_cube = np.empty(0)

    except Exception as e:
        LOG.error(f"Error while reading elemental data cube: {e}")
        return np.empty(0)

    LOG.info(f"Elemental data cube loaded. Shape: {elemental_cube.shape}")

    return elemental_cube


def get_elemental_map(element: int, path: str) -> np.ndarray:
    """Get the elemental map of element index at the given path.

    :param element: Index of the element in the elemental data cube.
    :param path: Path to data cube.
    :return: 2-dimensional numpy array containing the elemental data cube. Dimensions are the x, y coordinates.
    """
    # Get the elemental data cube
    elemental_cube: np.ndarray

    LOG.info(f"Reading elemental map of element {element} from {path}")

    try:
        # Choose the correct method to read the elemental map
        if path.endswith('.csv'):
            elemental_cube = get_elemental_map_from_csv(element, path)
        elif path.endswith('.dms'):
            elemental_cube = get_elemental_map_from_dms(element, path)
        else:
            elemental_cube = np.empty(0)

    except Exception as e:
        LOG.error(f"Error while reading elemental map: {e}")
        return np.empty(0)

    LOG.info(f"Elemental map loaded. Shape: {elemental_cube.shape}")

    return elemental_cube


def get_element_names(data_source: str) -> list[str]:
    """Get the names of the elements stored in the elemental data cube.

    :param data_source: Data source folder name.
    :return: List of the names of the elements. Empty list if error occurred.
    """
    path_to_elemental_cube: str | None = get_elemental_cube_path(data_source)
    if path_to_elemental_cube is None:
        LOG.error(f"Could not get path to elemental datacube of data source {data_source}")
        return []
    
    # Return the elemental data cube
    elements: list[str]

    try:
        # Choose the correct method to read the elemental names
        if path_to_elemental_cube.endswith('.csv'):
            elements = get_elements_from_csv(path_to_elemental_cube)
        elif path_to_elemental_cube.endswith('.dms'):
            elements = get_elements_from_dms(path_to_elemental_cube)
        else:
            LOG.error(f"Unknown elemental cube format: {path_to_elemental_cube}")
            elements = []

    except Exception as e:
        LOG.error(f"Could not read elemental data cube: {e}")
        return []

    LOG.info(f"Elements loaded. Total elements: {len(elements)}")

    return elements


def get_short_element_names(data_source: str) -> list[str]:
    """Get the short names of the elements stored in the elemental data cube.

    :param data_source: Data source folder name.
    :return: List of the names of the elements. Empty list if error occurred.
    """
    # Get regular names
    element_names: list[str] = get_element_names(data_source)
    if not element_names:
        LOG.error("Could not get element names")
        return []

    short_names: list[str] = []

    # Make names shorter
    for name in element_names:
        short_name: str = name.replace(" ", "")

        if short_name == "Continuum":
            short_names.append("cont.")
        elif short_name == "chisq":
            short_names.append("chi")
        else:
            short_names.append(short_name)

    return short_names


def get_element_averages(data_source: str) -> list[dict[str, str | float]]:
    """Get the names and averages of the elements present in the painting.

    :param data_source: Name of the data source.
    :return: List of the names and average composition of the elements.
    """

    # Get the elemental data cube and the names of the elements
    raw_cube: np.ndarray = get_elemental_data_cube(data_source)
    names: list[str] = get_short_element_names(data_source)

    # Check if the data was loaded correctly
    if raw_cube.size == 0 or names == []:
        LOG.error("Couldn't parse elemental image cube or list of names")
        return []

    # Normalize the elemental data cube
    image_cube: np.ndarray = normalize_ndarray_to_grayscale(raw_cube, 100)

    # Calculate the average composition of the elements
    averages: np.ndarray = np.mean(image_cube, axis=(1, 2))

    # Create a list of dictionaries with the name and average composition of the elements
    composition: list[dict[str, str | float]] = \
        [{"name": names[i], "average": float(averages[i])} for i in range(averages.size)]

    LOG.info("Calculated the average composition of the elements.")

    return composition


<<<<<<< HEAD
def get_element_averages_selection(data_source: str, mask: np.ndarray) -> list[dict[str, str | float]]:
    """Get the names and averages of the elements present in (a subarea of) the painting.

    :param data_source: Name of the data source.
=======
def get_element_averages_selection(data_source: str, mask: np.ndarray, names: list[str]) -> list[dict[str, str | float]]:
    """Get the names and averages of the elements present in (a subarea of) the painting.

    :param data_source: The data source to get the selection averages from.
>>>>>>> 5b37108a
    :param mask: A 2D mask of the selected pixels
    :return: List of the names and average composition of the elements.
    """
<<<<<<< HEAD
    # Get the elemental data cube and the names of the elements
    raw_cube: np.ndarray = get_elemental_data_cube(data_source)
    names: list[str] = get_short_element_names(data_source)

    # Normalize the elemental data cube
    image_cube: np.ndarray = normalize_ndarray_to_grayscale(raw_cube, 100)
=======
    raw_cube: np.ndarray = get_elemental_data_cube(data_source)
    data_cube: np.ndarray = normalize_ndarray_to_grayscale(raw_cube)
>>>>>>> 5b37108a

    length: int = image_cube.shape[0]
    averages: np.ndarray = np.zeros(length)

    # Calculate the average composition of the elements in selection
    for index in range(length):
        averages[index] = np.ma.array(image_cube[index], mask=np.logical_not(mask)).mean()

    # Create a list of dictionaries with the name and average composition of the elements
    composition: list[dict[str, str | float]] = \
        [{"name": names[i], "average": float(averages[i])} for i in range(averages.size)]

    LOG.info("Calculated the average composition of the elements within selection.")

    return composition


def convert_elemental_cube_to_dms(data_source: str, cube_name: str) -> bool:
    """Converts an elemental data cube to .dms format. Updates the workspace accordingly and removes the old elemental
    data cube.

    :param data_source: Name of the data source.
    :param cube_name: Name of the elemental data cube. Should be present in the workspace.
    :return: True if the cube was converted successfully, False otherwise.
    """

    # Get the path to the elemental data cube
    cube_path: str | None = get_elemental_cube_path_from_name(data_source, cube_name)
    if cube_path is None:
        return False

    # Get the elemental data cube and the names of the elements from the file of the given type
    cube: np.ndarray
    element_names: list[str]

    # If the file is already in .dms format, return True
    if cube_path.endswith(".dms"):
        return True

    # Check other file types
    if cube_path.endswith(".csv"):
        # Convert elemental data cube to .dms format
        cube = get_elemental_data_cube(data_source)
        element_names = get_element_names(cube_path)
    else:
        LOG.error(f"Cannot convert {cube_path} to .dms format.")
        return False

    # Check if the data was loaded correctly
    if cube is np.empty(0) or len(element_names) == 0:
        return False

    # Save the elemental data cube with elements to a .dms file
    file_name: str = splitext(basename(cube_path))[0]
    success: bool = to_dms(dirname(cube_path), file_name, cube, element_names)
    if not success:
        return False

    # Update workspace
    workspace_path: str = get_path_to_workspace(data_source)
    if not workspace_path:
        return False

    try:
        with open(workspace_path, "r+") as file:
            workspace: dict = json.load(file)

            # Find the correct elemental data cube
            for cube_info in workspace["elementalCubes"]:
                if cube_info["name"] == cube_name:
                    cube_info["dataLocation"] = f"{file_name}.dms"
                    break

            file.seek(0)
            file.write(json.dumps(workspace))
            file.truncate()
    except Exception as e:
        LOG.error(f"Failed to update workspace: {str(e)}")
        return False

    # Remove the old elemental data cube
    remove(cube_path)

    LOG.info(f"Converted {cube_path} to .dms format.")
    return True<|MERGE_RESOLUTION|>--- conflicted
+++ resolved
@@ -69,17 +69,10 @@
     :param data_source: the path to the .raw file
     :return: 3-dimensional numpy array containing the elemental data cube. First dimension is channel, and last two for x, y coordinates.
     """
-<<<<<<< HEAD
-
     path_to_elemental_cube: str | None = get_elemental_cube_path(data_source)
     if path_to_elemental_cube is None:
         LOG.error(f"Could not get path to elemental datacube of data source {data_source}")
         return np.empty(0)
-=======
-    path_to_elemental_cube: str = get_elemental_cube_path(data_source)
-    # Get the elemental data cube
-    elemental_cube: np.ndarray
->>>>>>> 5b37108a
 
     LOG.info(f"Reading elemental data cube from {path_to_elemental_cube}")
 
@@ -225,31 +218,19 @@
     return composition
 
 
-<<<<<<< HEAD
 def get_element_averages_selection(data_source: str, mask: np.ndarray) -> list[dict[str, str | float]]:
     """Get the names and averages of the elements present in (a subarea of) the painting.
 
-    :param data_source: Name of the data source.
-=======
-def get_element_averages_selection(data_source: str, mask: np.ndarray, names: list[str]) -> list[dict[str, str | float]]:
-    """Get the names and averages of the elements present in (a subarea of) the painting.
-
     :param data_source: The data source to get the selection averages from.
->>>>>>> 5b37108a
     :param mask: A 2D mask of the selected pixels
     :return: List of the names and average composition of the elements.
     """
-<<<<<<< HEAD
     # Get the elemental data cube and the names of the elements
     raw_cube: np.ndarray = get_elemental_data_cube(data_source)
     names: list[str] = get_short_element_names(data_source)
 
     # Normalize the elemental data cube
     image_cube: np.ndarray = normalize_ndarray_to_grayscale(raw_cube, 100)
-=======
-    raw_cube: np.ndarray = get_elemental_data_cube(data_source)
-    data_cube: np.ndarray = normalize_ndarray_to_grayscale(raw_cube)
->>>>>>> 5b37108a
 
     length: int = image_cube.shape[0]
     averages: np.ndarray = np.zeros(length)

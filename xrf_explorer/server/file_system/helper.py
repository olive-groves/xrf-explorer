from logging import Logger, getLogger
<<<<<<< HEAD
from os.path import abspath

=======

from os import makedirs
from os.path import abspath, join, isdir

>>>>>>> 0638edec
from yaml import safe_load, YAMLError

LOG: Logger = getLogger(__name__)
APP_CONFIG: dict | None = None


def set_config(path: str) -> bool:
    """Sets the global configuration for the backend.
    :param path: The path to the configuration file.
    :return: True if the configuration file was successfully loaded.
    """

    global APP_CONFIG

    # use absolute path for extra explicitness
    abs_path: str = abspath(path)

    LOG.info("Reading configuration from %s", abs_path)
    try:
        with open(abs_path, 'r') as config_file:
            APP_CONFIG = safe_load(config_file)
            return True
    except (FileNotFoundError, YAMLError):
        LOG.exception("Failed to access config at %s", abs_path)
        APP_CONFIG = None
        return False


def get_config() -> dict | None:
    """Gets the set configuration for the backend.
    :return: A dictionary containing the configuration for the backend.
    """

    return APP_CONFIG


def get_path_to_generated_folder(data_source: str) -> str | None:
    """Gets the path to the generated folder for a given data source. If it does not exists, it will be created.
    
    :param data_source: The data source for which the path is requested.
    :return: The path to the generated folder for the given data source.
    """

    # load backend config
    backend_config: dict = get_config()
    if not backend_config:  # config is empty
        LOG.error("Config is empty")
        return None
    
    # Get the path to the data source folder
    path_to_data_source: str = join(backend_config['uploads-folder'], data_source)
    if not isdir(path_to_data_source):
        LOG.error(f"Data source {data_source} not found.")
        return None
    
    # Path to the generated folder
    path_to_generated_folder: str = join(path_to_data_source, backend_config['generated-folder-name'])
    
    # Check whether it exists, if not create it
    if not isdir(path_to_generated_folder):
        makedirs(path_to_generated_folder)
        LOG.info(f"Created directory {path_to_generated_folder}.")

    return path_to_generated_folder<|MERGE_RESOLUTION|>--- conflicted
+++ resolved
@@ -1,13 +1,7 @@
 from logging import Logger, getLogger
-<<<<<<< HEAD
-from os.path import abspath
+from os import makedirs
+from os.path import abspath, join , isdir
 
-=======
-
-from os import makedirs
-from os.path import abspath, join, isdir
-
->>>>>>> 0638edec
 from yaml import safe_load, YAMLError
 
 LOG: Logger = getLogger(__name__)
@@ -46,7 +40,7 @@
 
 def get_path_to_generated_folder(data_source: str) -> str | None:
     """Gets the path to the generated folder for a given data source. If it does not exists, it will be created.
-    
+
     :param data_source: The data source for which the path is requested.
     :return: The path to the generated folder for the given data source.
     """
@@ -56,16 +50,16 @@
     if not backend_config:  # config is empty
         LOG.error("Config is empty")
         return None
-    
+
     # Get the path to the data source folder
     path_to_data_source: str = join(backend_config['uploads-folder'], data_source)
     if not isdir(path_to_data_source):
         LOG.error(f"Data source {data_source} not found.")
         return None
-    
+
     # Path to the generated folder
     path_to_generated_folder: str = join(path_to_data_source, backend_config['generated-folder-name'])
-    
+
     # Check whether it exists, if not create it
     if not isdir(path_to_generated_folder):
         makedirs(path_to_generated_folder)

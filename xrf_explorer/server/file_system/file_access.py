--- conflicted
+++ resolved
@@ -168,9 +168,9 @@
                 map[split[0].strip()] = split[1].strip()  # add tuple to dictionary
     else:
         LOG.error("Error while parsing rpl file: file empty")
-<<<<<<< HEAD
-               
+
     return map
+
 
 def get_base_image_name(data_source: str, config_path: str = "config/backend.yml") -> str | None:
     """
@@ -201,8 +201,4 @@
         LOG.error("Error while getting contextual image path: %s", err)
 
     LOG.error("Could not find base image in source %s", data_source)
-    return None
-=======
-
-    return map
->>>>>>> cb7a5e97
+    return None
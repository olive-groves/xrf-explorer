"""This module handles everything related to routing, storing, or extracting files in the backend of the application."""
from .elemental_cube import (
    normalize_ndarray_to_grayscale, normalize_elemental_cube_per_layer,
    get_elemental_data_cube, get_elemental_map,
    get_element_names, get_short_element_names, 
<<<<<<< HEAD
    get_element_averages, to_dms
)
=======
    get_element_averages
)
from .workspace_handler import get_path_to_workspace, update_workspace
>>>>>>> 481a3802
<|MERGE_RESOLUTION|>--- conflicted
+++ resolved
@@ -3,11 +3,6 @@
     normalize_ndarray_to_grayscale, normalize_elemental_cube_per_layer,
     get_elemental_data_cube, get_elemental_map,
     get_element_names, get_short_element_names, 
-<<<<<<< HEAD
     get_element_averages, to_dms
 )
-=======
-    get_element_averages
-)
-from .workspace_handler import get_path_to_workspace, update_workspace
->>>>>>> 481a3802
+from .workspace_handler import get_path_to_workspace, update_workspace
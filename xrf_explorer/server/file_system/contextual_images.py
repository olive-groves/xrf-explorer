import logging

import json
from os.path import join, abspath
from pathlib import Path

import PIL
from PIL.Image import Image

from xrf_explorer.server.file_system.config_handler import get_config

LOG: logging.Logger = logging.getLogger(__name__)


<<<<<<< HEAD
def get_contextual_image_path(data_source: str, name: str) -> str | None:
    """
    Returns the path of the requested contextual image. If no file is found, it will return None. This will
also happen if the config file is empty.
=======
def get_contextual_image_data(data_source: str, name: str, config_path: str = "config/backend.yml") -> dict | None:
    """
    Returns a contextual image from workspace.json. Returns None if the image or data_source does not exist.
    :param config_path: The path to the config file.
>>>>>>> cb7a5e97
    :param data_source: The data source to fetch the image from.
    :param name: The name of the image. Must be present in workspace.json for the data source as the base image or a
contextual image.
    :return: Dict containing the name, imageLocation and recipeLocation of a contextual image.
    """

    LOG.info("Searching for contextual image %s in data source %s.", name, data_source)

    # Find the folder where the contextual image is stored.
    backend_config: dict = get_config()
    if not backend_config:
        LOG.error("Config file is empty.")
        return None

    data_source_dir: str = join(backend_config["uploads-folder"], data_source)
    workspace_path: str = join(data_source_dir, "workspace.json")
    try:
        with open(workspace_path, 'r') as workspace:
            data_json: str = workspace.read()
            data: dict = json.loads(data_json)
            if data["baseImage"]["name"] == name:
                return data["baseImage"]
            else:
                for image in data["contextualImages"]:
                    if image["name"] == name:
                        return image
    except OSError as err:
        LOG.error("Error while getting contextual image: %s", err)

    LOG.error("Could not find contextual image %s in source %s", name, data_source)
    return None


def get_contextual_image_path(data_source: str, name: str, config_path: str = "config/backend.yml") -> str | None:
    """
    Returns the path of the requested contextual image. If no file is found, it will return None. This will
also happen if the config file is empty.
    :param config_path: The path to the config file.
    :param data_source: The data source to fetch the image from.
    :param name: The name of the image. Must be present in workspace.json for the data source as the base image or a
contextual image.
    :return: The path to the file.
    """

    # Get the contextual image
    image: dict = get_contextual_image_data(data_source, name, config_path)
    if not image:
        return None

    # Find the folder where the contextual image is stored.
    backend_config: dict = load_yml(config_path)
    if not backend_config:
        LOG.error("Config file is empty.")
        return None

    return abspath(join(Path(backend_config["uploads-folder"]), data_source, image["imageLocation"]))


def get_contextual_image_recipe_path(data_source: str, name: str,
                                     config_path: str = "config/backend.yml") -> str | None:
    """
    Returns the path of the registering recipe of the requested contextual image. If no file is found, it will return
None. This will also happen if the config file is empty.
    :param config_path: The path to the config file.
    :param data_source: The data source to fetch the image from.
    :param name: The name of the image. Must be present in workspace.json for the data source as the base image or a
contextual image.
    :return: The path to the file.
    """

    # Get the contextual image
    image: dict = get_contextual_image_data(data_source, name, config_path)
    if not image:
        return None

    location: str = image["recipeLocation"]
    if not location:
        LOG.error("Image %s in source %s has no configured recipe location.", name, data_source)
        return None

    # Find the folder where the contextual image is stored.
    backend_config: dict = load_yml(config_path)
    if not backend_config:
        LOG.error("Config file is empty.")
        return None

    return abspath(join(Path(backend_config["uploads-folder"]), data_source, location))


def get_contextual_image(image_path: str) -> Image | None:
    """Open and returns an image at a specified path.

    :param image_path: The path to the image file.
    :return: The image.
    """

    try:
        return PIL.Image.open(image_path)
    except FileNotFoundError as err:
        LOG.error("Image file %s not found: %s", image_path, err)
    except PIL.UnidentifiedImageError as err:
        LOG.error("PIL could not open %s: %s", image_path, err)

    return None


def get_contextual_image_size(image_path: str) -> tuple[int, int] | None:
    """Get the size of an image.

    :param image_path: The path to the image file.
    :return: The dimensions of the image.
    """

    image: Image = get_contextual_image(image_path)
    if not image:
        return None

    return image.size<|MERGE_RESOLUTION|>--- conflicted
+++ resolved
@@ -12,17 +12,10 @@
 LOG: logging.Logger = logging.getLogger(__name__)
 
 
-<<<<<<< HEAD
-def get_contextual_image_path(data_source: str, name: str) -> str | None:
-    """
-    Returns the path of the requested contextual image. If no file is found, it will return None. This will
-also happen if the config file is empty.
-=======
 def get_contextual_image_data(data_source: str, name: str, config_path: str = "config/backend.yml") -> dict | None:
     """
     Returns a contextual image from workspace.json. Returns None if the image or data_source does not exist.
     :param config_path: The path to the config file.
->>>>>>> cb7a5e97
     :param data_source: The data source to fetch the image from.
     :param name: The name of the image. Must be present in workspace.json for the data source as the base image or a
 contextual image.

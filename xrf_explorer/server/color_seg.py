--- conflicted
+++ resolved
@@ -111,10 +111,10 @@
         bitmasks.append(mask)
 
     # Transform back to rgb
-    colors = [lab_to_rgb(c) for c in colors]
+    colors = np.array([lab_to_rgb(c) for c in colors])
     LOG.info("Initial color clusters extracted successfully.")
 
-    return np.array(colors), np.array(bitmasks)
+    return colors, np.array(bitmasks)
 
 
 def get_elemental_clusters_using_k_means(image_path: str, data_cube_path: str, reg_image_path: str,
@@ -122,14 +122,9 @@
                                          k: int = 30) -> tuple[list[np.ndarray], list[list[np.ndarray]]]:
     """Extract the color clusters of the RGB image per element using the k-means clustering method in OpenCV
 
-<<<<<<< HEAD
     :param image_path: the path to the image to apply k-means on
     :param data_cube_path: the path to the data cube to register the image to it
     :param reg_image_path: the path to save the registered image to
-=======
-    :param image: the image to apply the k-means on
-    :param data_cube_path: the path to the data cube
->>>>>>> 3482f3cf
     :param elem_threshold: minimum concentration needed for an element to be present in the pixel
     :param nr_of_attempts: the number of times the algorithm is executed using different initial labellings. 
                            Defaults to 10.

<script setup lang="ts">
import { computed, ComputedRef, inject, ref, watch } from "vue";
import { FrontendConfig } from "@/lib/config";
import * as d3 from "d3";
import { appState, binned, binSize, datasource, elements, high, low } from "@/lib/appState";
import { ElementalChannel } from "@/lib/workspace";
import { SelectionAreaSelection, SelectionAreaType } from "@/lib/selection";
import { exportableElements } from "@/lib/export";
import {
  NumberField,
  NumberFieldContent,
  NumberFieldDecrement,
  NumberFieldIncrement,
  NumberFieldInput,
} from "@/components/ui/number-field";
import { flipSelectionAreaSelection } from "@/lib/utils";
import { getTargetSize } from "@/components/image-viewer/api";
import { LoaderPinwheel } from "lucide-vue-next";

const spectraChart = ref<HTMLElement>();
let ready: boolean = false;
<<<<<<< HEAD

const loadingSelection = ref(false);
const loadingGlobal = ref(false);

=======
>>>>>>> 25060e2c
// SVG container
let svg = d3.select(spectraChart.value!);
let x = d3.scaleLinear();
let y = d3.scaleLinear();

// Area selection
const areaSelection: ComputedRef<SelectionAreaSelection> = computed(() => appState.selection.imageViewer);
watch(areaSelection, getSelectionSpectrum, { deep: true, immediate: true });

/**
 * Sets up export of chart.
 */
watch(spectraChart, (value) => (exportableElements["Spectral"] = value), { immediate: true });

let abortController = new AbortController();

const config = inject<FrontendConfig>("config")!;
const url = config.api.endpoint;

// set the dimensions and margins of the graph
const margin = { top: 30, right: 30, bottom: 70, left: 60 },
  width = 860 - margin.left - margin.right,
  height = 600 - margin.top - margin.bottom;

const trimmedList: ComputedRef<ElementalChannel[]> = computed(() =>
  elements.value.filter((element: ElementalChannel) => element.name != "Continuum" && element.name != "chisq"),
);

// For all variables below, index is bin/channel number, and value is average intensity for that bin/channel
// Points of the global average spectrum
let globalData: number[] = [];
// Points of the selected average spectrum
let selectionData: number[] = [];
// Points of the theoretical element spectrum
let elementData: number[] = [];
// Coordinates of the theoretical element peaks
let elementPeaks: number[] = [];
// X-axis offset
let offset: number = 0;

/**
 * Setup the svg and axis of the graph.
 */
async function setup() {
  trimmedList.value.unshift({ name: "No element", channel: -1, enabled: false });
  ready = binned.value;
  watch(binned, () => {
    ready = binned.value;
  });
  offset = await getOffset();
  await getAverageSpectrum();
  makeChart();
}

/**
 * Fetches the x-axis offset of the spectra.
 * @returns - The offset.
 */
async function getOffset() {
  try {
    //make api call
    const response = await fetch(`${url}/${datasource.value}/get_offset`, {
      method: "GET",
      headers: {
        "Content-Type": "application/json",
      },
    });
    const offset = await response.json();
    return offset;
  } catch (e) {
    console.error("Error getting energy offset", e);
    return 0;
  }
}

/**
 * Clear the whole chart (including axes).
 */
function clearChart() {
  svg.selectAll("*").remove();
}

/**
 * Set up the axis and plot the data.
 */
function makeChart() {
  clearChart();

  const max = getMax();
  // Add X and Y axis
  x = d3
    .scaleLinear()
    .range([margin.left, width - margin.right])
    .domain([low.value * ((40 - offset) / 4096) + offset, high.value * ((40 - offset) / 4096) + offset]);
  y = d3
    .scaleLinear()
    .range([height - margin.bottom, margin.top])
    .domain([0, max * (100 / 255)]);

  // append the svg object to the body of the page
  svg = d3
    .select(spectraChart.value!)
    .attr("width", width)
    .attr("height", height)
    .attr("viewBox", [0, 0, width, height])
    .attr("style", "max-width: 100%; height: auto;");

  // add axis
  svg
    .append("g")
    .attr("transform", `translate(0, ${height - margin.bottom})`)
    .call(d3.axisBottom(x))
    .call((g) =>
      g
        .append("text")
        .attr("x", width / 2)
        .attr("y", 50)
        .attr("fill", "currentColor")
        .attr("text-anchor", "start")
        .text("Energy (keV)"),
    );

  svg
    .append("g")
    .attr("transform", `translate(${margin.left}, 0)`)
    .call(d3.axisLeft(y))
    .call((g) =>
      g
        .append("text")
        .attr("x", -margin.left)
        .attr("y", 20)
        .attr("fill", "currentColor")
        .attr("text-anchor", "start")
        .text("Average intensity (%)"),
    );

  // create line
  const globalLine = d3
    .line<number>()
    .x((_, i) => x((i * binSize.value + low.value) * ((40 - offset) / 4096) + offset))
    .y((d, _) => y(d * (100 / 255)));

  // Add the line to chart
  svg
    .append("path")
    .datum(globalData)
    .attr("fill", "none")
    .attr("stroke", "steelblue")
    .attr("stroke-width", 1)
    .attr("id", "globalLine")
    .attr("d", globalLine)
    .style("opacity", 0);

  // modify visibility based on checkbox status
  updateGlobal();

  // remove spectrum of previous selection
  svg.select("#selectionLine").remove();

  // create line
  const line = d3
    .line<number>()
    .x((_, i) => x((i * binSize.value + low.value) * ((40 - offset) / 4096) + offset))
    .y((d, _) => y(d * (100 / 255)));

  // Add the line to chart
  svg
    .append("path")
    .datum(selectionData)
    .attr("fill", "none")
    .attr("stroke", "green")
    .attr("stroke-width", 1)
    .attr("id", "selectionLine")
    .attr("d", line)
    .style("opacity", 0);

  // modify visibility based on checkbox status
  updateSelectionSpectrum();

  // remove previous element lines
  svg.select("#elementLine").remove();
  svg.selectAll("line").remove();

  // create line
  const elementLine = d3
    .line<number>()
    .x((_, i) => x((i * binSize.value + low.value) * ((40 - offset) / 4096) + offset))
    .y((d, _) => y(d * (100 / 255)));

  // Add the line to chart
  svg
    .append("path")
    .datum(elementData)
    .attr("fill", "none")
    .attr("stroke", "orange")
    .attr("stroke-width", 1)
    .attr("id", "elementLine")
    .attr("d", elementLine)
    .style("opacity", 0);

  //Add peaks
  elementPeaks.forEach((index) => {
    svg
      .append("line")
      .style("stroke", "grey")
      .style("stroke-width", 1)
      .attr("x1", x((index * binSize.value + low.value) * ((40 - offset) / 4096) + offset))
      .attr("y1", 30)
      .attr("x2", x((index * binSize.value + low.value) * ((40 - offset) / 4096) + offset))
      .attr("y2", 430);
  });
  
  // modify visibility based on checkbox status
  updateElement();
}

const globalChecked = ref(false);
const elementChecked = ref(false);
const selectionChecked = ref(false);
const selectedElement = ref("No element");
const excitation = ref(0);

/**
 * Plots the average channel spectrum over the whole painting in the chart.
 */
async function getAverageSpectrum() {
  if (ready) {
    try {
      loadingGlobal.value = true;
      const size = await getTargetSize();
      const request_body: SelectionAreaSelection = {
        type: SelectionAreaType.Rectangle,
        points: [
          { x: 0, y: 0 },
          { x: size.width, y: size.height },
        ],
      };
      //make api call
      const response = await fetch(`${url}/${datasource.value}/get_selection_spectrum`, {
        method: "POST",
        headers: {
          "Content-Type": "application/json",
        },
        body: JSON.stringify(request_body),
      });
      const data = await response.json();
      globalData = data;
      makeChart();
      loadingGlobal.value = false;
    } catch (e) {
      console.error("Error getting global average spectrum", e);
    }
  }
}

/**
 * Plots the average graph of the given pixels.
 * For now assumes that the pixels are given in the raw data coordinate system.
 * @param selection Json object representing the selection.
 */
async function getSelectionSpectrum(selection: SelectionAreaSelection) {
  if (ready && selection.type != undefined && selectionChecked.value) {
    // Request body for selection
    const request_body = flipSelectionAreaSelection(selection, (await getTargetSize()).height);

    try {
      // Abort any previous requests
      abortController.abort();
      abortController = new AbortController();
      loadingSelection.value = true;

      //make api call
      const response = await fetch(`${url}/${datasource.value}/get_selection_spectrum`, {
        method: "POST",
        headers: {
          "Content-Type": "application/json",
        },
        body: JSON.stringify(request_body),
        signal: abortController.signal,
      });
      const data = await response.json();
      selectionData = data;
      makeChart();
      loadingSelection.value = false;
    } catch (e) {
      console.error("Error getting selection average spectrum", e);
    }
  }
}

/**
 * Plots the theoretical spectrum and peaks of an element.
 * @param element Symbol of element to be plotted.
 * @param excitation Excitation energy.
 */
async function getElementSpectrum(element: string, excitation: number) {
  if (element != "No element" && element != "" && excitation != null && (excitation as unknown as string) != "") {
    try {
      //make api call
      const response = await fetch(`${url}/${datasource.value}/get_element_spectrum/${element}/${excitation}`, {
        method: "GET",
        headers: {
          "Content-Type": "application/json",
        },
      });
      const data = await response.json();
      elementData = data[0];
      elementPeaks = data[1];
      makeChart();
    } catch (e) {
      console.error("Error getting element theoretical spectrum", e);
    }
  } else {
    // remove previous element line
    svg.select("#elementLine").remove();
    svg.selectAll("line").remove();
  }

  // modify visibility based on checkbox status
  updateElement();
}

/**
 * Get the maximum y-value of the current global and selected data.
 * @returns - The maximum y-value.
 */
function getMax() {
  let globalMax: number = d3.max(globalData, (d) => d) as number;
  let selectionMax: number = d3.max(selectionData, (d) => d) as number;

  // Initialize max values if they are NaN
  if (isNaN(globalMax)) globalMax = 0;
  if (isNaN(selectionMax)) selectionMax = 0;

  let max: number;

  // Update the global and selection max values
  if (selectionChecked.value && !globalChecked.value) {
    max = selectionMax;
  } else if (globalChecked.value && !selectionChecked.value) {
    max = globalMax;
  } else {
    max = Math.max(...[globalMax, selectionMax]);
  }

  return max;
}

/**
 * Updates visibility of global average spectrum.
 */
function updateGlobal() {
  if (globalChecked.value) {
    svg.select("#globalLine").style("opacity", 1);
  } else {
    svg.select("#globalLine").style("opacity", 0);
  }
}

/**
 * Updates visibility of element theoretical spectrum.
 */
function updateElement() {
  if (elementChecked.value && selectedElement.value != "No element") {
    svg.select("#elementLine").style("opacity", 1);
  } else {
    svg.select("#elementLine").style("opacity", 0);
  }
  if (selectedElement.value == "No element") {
    svg.selectAll("line").style("opacity", 0);
  } else {
    svg.selectAll("line").style("opacity", 1);
  }
}

/**
 * Updates visibility of selection average spectrum.
 */
function updateSelectionSpectrum() {
  if (selectionChecked.value) {
    svg.select("#selectionLine").style("opacity", 1);
  } else {
    svg.select("#selectionLine").style("opacity", 0);
  }
}

/**
 * Plots element spectrum when an element is selected in the dropdown.
 */
function updateElementSpectrum() {
  getElementSpectrum(selectedElement.value, excitation.value);
}
</script>

<template>
  <Window title="Spectrum" location="right" @window-mounted="setup">
    <div class="mx-2">
      <!-- SPECTRA SELECTION -->
      <div class="space-y-1">
        <p class="font-bold">Select which spectra to show:</p>
        <div class="mt-1 flex items-center">
          <Checkbox id="globalCheck" v-model:checked="globalChecked" @update:checked="makeChart" />
          <label class="ml-1" for="globalCheck">Global average</label>
        </div>
        <div class="mt-1 flex items-center">
          <Checkbox id="selectionCheck" v-model:checked="selectionChecked" @update:checked="makeChart" />
          <label class="ml-1" for="selectionCheck">Selection average</label>
        </div>
        <div class="mt-1 flex items-center">
          <Checkbox id="elementCheck" v-model:checked="elementChecked" @update:checked="makeChart" />
          <label class="ml-1" for="elementCheck">Element theoretical</label>
        </div>
      </div>
      <!-- ELEMENT SELECTION -->
      <Separator class="mt-2" />
      <p class="ml-1 font-bold">Choose element for theoretical spectrum:</p>
      <div class="mt-1 flex items-center">
        <Select v-model:model-value="selectedElement" @update:model-value="updateElementSpectrum">
          <SelectTrigger class="ml-1 w-32">
            <SelectValue placeholder="Select an element" />
          </SelectTrigger>
          <SelectContent>
            <SelectGroup>
              <SelectLabel>Elements</SelectLabel>
              <SelectItem :value="element.name" v-for="element in trimmedList" :key="element.name">
                {{ element.name }}
              </SelectItem>
            </SelectGroup>
          </SelectContent>
        </Select>
      </div>
      <!-- ENERGY SELECTION -->
      <Separator class="mt-2" />
      <p class="ml-1 mt-1 font-bold">Choose the excitation energy (keV):</p>
      <NumberField
        id="excitation-input"
        class="ml-1 mt-1 w-64"
        v-model="excitation"
        @update:model-value="updateElementSpectrum"
        :min="0"
        :max="40"
      >
        <NumberFieldContent>
          <NumberFieldInput />
          <NumberFieldDecrement />
          <NumberFieldIncrement />
        </NumberFieldContent>
      </NumberField>
      <!-- PLOTTING THE CHART -->
      <Separator class="mt-2" />
      <p class="ml-1 font-bold">Generated spectra chart:</p>
      <div class="relative">
        <svg class="ml-1" ref="spectraChart"></svg>
        <div
          v-if="loadingGlobal || loadingSelection"
          class="absolute left-0 top-0 flex size-full items-center justify-center bg-muted/30"
        >
          <div class="size-6">
            <LoaderPinwheel class="size-full animate-spin" />
          </div>
        </div>
      </div>
    </div>
  </Window>
</template><|MERGE_RESOLUTION|>--- conflicted
+++ resolved
@@ -19,13 +19,10 @@
 
 const spectraChart = ref<HTMLElement>();
 let ready: boolean = false;
-<<<<<<< HEAD
 
 const loadingSelection = ref(false);
 const loadingGlobal = ref(false);
 
-=======
->>>>>>> 25060e2c
 // SVG container
 let svg = d3.select(spectraChart.value!);
 let x = d3.scaleLinear();

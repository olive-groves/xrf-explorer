--- conflicted
+++ resolved
@@ -37,15 +37,13 @@
  */
 watch(spectraChart, (value) => (exportableElements["Spectral"] = value), { immediate: true });
 
-<<<<<<< HEAD
 // Binning parameters
 const high = computed(() => appState.workspace?.spectralParams?.high ?? 40);
 const binSize = computed(() => appState.workspace?.spectralParams?.binSize ?? 1);
 const binned = computed(() => appState.workspace?.spectralParams?.binned ?? false);
 const low = computed(() => appState.workspace?.spectralParams?.low ?? 0);
-=======
+
 let abortController = new AbortController();
->>>>>>> 4d697071
 
 const config = inject<FrontendConfig>("config")!;
 

--- conflicted
+++ resolved
@@ -1,6 +1,3 @@
 export { default as TestWindow } from "./TestWindow.vue";
-<<<<<<< HEAD
-export { default as SpectraWindow } from "./SpectraWindow.vue";
-=======
 export { default as BarChartWindow } from "./BarChartWindow.vue";
->>>>>>> 343a9abc
+export { default as SpectraWindow } from "./SpectraWindow.vue";
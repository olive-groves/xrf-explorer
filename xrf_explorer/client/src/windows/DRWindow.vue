--- conflicted
+++ resolved
@@ -7,9 +7,6 @@
 import { Slider } from "@/components/ui/slider";
 import { Separator } from "@/components/ui/separator";
 import { useFetch } from "@vueuse/core";
-<<<<<<< HEAD
-import { FrontendConfig } from "@/lib/config";
-=======
 import {
   Select,
   SelectContent,
@@ -19,7 +16,7 @@
   SelectTrigger,
   SelectValue,
 } from '@/components/ui/select'
->>>>>>> 98b73b99
+import { FrontendConfig } from "@/lib/config";
 
 // Constants
 const config = inject<FrontendConfig>("config")!;

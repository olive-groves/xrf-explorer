<script setup lang="ts">
<<<<<<< HEAD
import { computed, inject, ref } from "vue";
=======
import { ref, computed, watch } from "vue";
>>>>>>> cb7a5e97
import { appState, datasource, elements } from "@/lib/appState";
import { useFetch } from "@vueuse/core";
import { FrontendConfig } from "@/lib/config";
import { ContextualImage } from "@/lib/workspace";
import { LoaderPinwheel } from "lucide-vue-next";
import { LabeledSlider } from "@/components/ui/slider";
import { toast } from "vue-sonner";
<<<<<<< HEAD
import { Point2D } from "@/components/image-viewer/types";
import { SelectionOption, SelectionTool } from "@/components/functional/selection/selection_tool.ts";
import * as d3 from "d3";
=======
import { exportableElements } from "@/lib/export";

// Setup output for export
const output = ref<HTMLElement>();
watch(output, (value) => (exportableElements["Embedding"] = value), { immediate: true });
>>>>>>> cb7a5e97

// Constants
const config = inject<FrontendConfig>("config")!;
const contextualImages = computed(() => {
  const allImages: ContextualImage[] = [];

  // Get all contextual images
  const baseImage = appState.workspace?.baseImage;
  const contextualImages = appState.workspace?.contextualImages ?? [];

  // Add the base image and the contextual images to the list of all images
  if (baseImage != undefined) {
    allImages.push(baseImage);
  }
  if (contextualImages != undefined) {
    allImages.push(...contextualImages);
  }

  return allImages;
});

// Status dimensionality reduction
enum Status {
  LOADING,
  GENERATING,
  ERROR,
  SUCCESS,
  WELCOME,
}

const status = ref(Status.WELCOME);
const currentError = ref("Unknown error.");

// Dimensionality reduction parameters
const threshold = ref([100]);
const selectedElement = ref();
const selectedOverlay = ref();

// Dimensionality reduction image
const imageSourceUrl = ref();

// Selection
const svgOverlay = ref(null);
const selectionTool: SelectionTool = new SelectionTool(SelectionOption.Rectangle);
let imageToEmbeddingCropping: {
  xEmbedRange: number[], yEmbedRange: number[],
  xPlotRange: number[], yPlotRange: number[]
} = {
  xEmbedRange: [], yEmbedRange: [],
  xPlotRange: [], yPlotRange: [],
}
// const mrIncredible: string = "src/windows/mr-incredible.png";

/**
 * Fetch the dimensionality reduction image
 * Sets status to corresponding value
 * For the rest it uses the fetchBlob function.
 */
async function fetchDRImage() {
  // Check if the user specified an overlay
  if (selectedOverlay.value == null) {
    currentError.value = "Please select an overlay.";
    status.value = Status.ERROR;
    return;
  }

  status.value = Status.LOADING;

  // Set the overlay type
  const apiURL = `${config.api.endpoint}/${datasource.value}/dr/overlay/${selectedOverlay.value}`;

  // Fetch the image
  const { response, data } = await useFetch(apiURL).get().blob();

  // Check if fetching the image was successful
  if (response.value?.ok && data.value != null) {
    // Create URL for image and set it globally
    imageSourceUrl.value = URL.createObjectURL(data.value).toString();

    // Update status
    status.value = Status.SUCCESS;
  } else {
    currentError.value = "Loading overlay failed.";
    status.value = Status.ERROR;
  }
}

/**
 * Compute the embedding
 * Sets status to corresponding value
 * If embedding was generated successfully, it fetches the new image.
 */
async function updateEmbedding() {
  // Check if an element and overlay were selected, if not return message to user.
  if (selectedOverlay.value == null) {
    currentError.value = "Please select an overlay.";
    status.value = Status.ERROR;
    return;
  } else if (selectedElement.value == null) {
    currentError.value = "Please select an element.";
    status.value = Status.ERROR;
    return;
  }

  status.value = Status.GENERATING;

  // Create URL for embedding
  const apiURL = `${config.api.endpoint}/${datasource.value}/dr/embedding/${selectedElement.value}/${threshold.value}`;

  // Create the embedding
  const { response, data } = await useFetch(apiURL).get().text();

  // Check if fetching the image was successful
  if (response.value?.ok && data.value != null) {
    if (data.value == "downsampled") {
      toast.warning("Downsampled data points", {
        description:
            "The total number of data points for the embedding has been downsampled to prevent excessive waiting times.",
      });
    }

    // Load the new embedding
    await fetchDRImage();

    // Load the new values representing the difference between the image and the embedding
    await updateImageToEmbeddingCropping();
    return;
  }

  // Set status to error
  currentError.value = "Generating embedding failed.";
  status.value = Status.ERROR;
}

/**
 * Get the new values representing the difference in dimensions between the image and the embedding.
 */
async function updateImageToEmbeddingCropping() {
  fetch(`${config.api.endpoint}/${datasource.value}/dr/dimensions`).then(
      async (response) => {
        response.json().then(
            (dimensions) => {
              imageToEmbeddingCropping.xEmbedRange = dimensions.xembedrange;
              imageToEmbeddingCropping.yEmbedRange = dimensions.yembedrange;
              imageToEmbeddingCropping.xPlotRange = dimensions.xplotrange;
              imageToEmbeddingCropping.yPlotRange = dimensions.yplotrange;
            },
            () => toast.error("An error occurred while parsing the Dimensionality Reduction selection."),
        );
      },
      () => toast.error("An error occurred while parsing the Dimensionality Reduction selection."),
  );
}

function onMouseDown(event: MouseEvent) {

  if (event.button == config.selectionToolConfig.cancelButton)
    selectionTool.cancelSelection();

  else if (event.button == config.selectionToolConfig.addPointButton) {

    const svg: HTMLElement | null = document.getElementById("svgOverlay");
    if (svg != null) {
      // compute the position of the click relative to the SVG based on the client coordinates
      const clickedPos = {
        x: event.clientX - svg.getBoundingClientRect().left,
        y: event.clientY - svg.getBoundingClientRect().top
      };
      selectionTool.addPointToSelection(clickedPos);
    }
  }

  else if (event.button == config.selectionToolConfig.confirmButton)
    selectionTool.confirmSelection();

  // update the SVG overlay
  drawSelection();

  // relay information to the image viewer
  if (selectionTool.finishedSelection) {
    console.info("Confirmed selection with " + selectionTool.selectedPoints.length + " points.");
    communicateSelectionWithImageViewer();
  }
}

/**
 * Send the relevant information about the selection to the image viewer.
 */
async function communicateSelectionWithImageViewer() {
  let selectionPointsInEmbedding: Point2D[] = [];
  // update the selection points' coordinates to the embedding's coordinates;
  if (selectionTool.selectedPoints.length != 0) getSelectionAsEmbeddingDimensions(selectionPointsInEmbedding);
  // communicate the relevant information to the image viewer using the app's state
  appState.selection.drSelection = {
    selectionType: selectionTool.selectionType,
    points: selectionPointsInEmbedding,
    embeddedImageDimensions: {
      width: imageToEmbeddingCropping.xEmbedRange[1] - imageToEmbeddingCropping.xEmbedRange[0],
      height: imageToEmbeddingCropping.yEmbedRange[1] - imageToEmbeddingCropping.yEmbedRange[0]
    },
  };
}

/**
 * The image element on which the embedding is plotted has larger dimensions than the embedding itself, here we update
 * the coordinates of the selection to fit the embedding's dimensions instead of the image's.
 */
function getSelectionAsEmbeddingDimensions(writeList: Point2D[]) {
  // compute cropping
  const xDelta: number = imageToEmbeddingCropping.xEmbedRange[0] - imageToEmbeddingCropping.xPlotRange[0];
  const xMin: number = imageToEmbeddingCropping.xEmbedRange[0];
  const xMax: number = imageToEmbeddingCropping.xPlotRange[1] - imageToEmbeddingCropping.xEmbedRange[1];
  const yMin: number = imageToEmbeddingCropping.yEmbedRange[0];
  const yDelta: number = imageToEmbeddingCropping.yEmbedRange[0] - imageToEmbeddingCropping.yPlotRange[0];
  const yMax: number = imageToEmbeddingCropping.yPlotRange[1] - imageToEmbeddingCropping.yEmbedRange[1];

  // adapt the coordinates of the selected points to the cropped embedding
  for (const point of selectionTool.selectedPoints) {
    const newPoint: Point2D = { x: point.x, y: point.y };
    // crop left side
    if (newPoint.x < xMin) newPoint.x = xMin;
    else newPoint.x -= xDelta;

    // crop right side
    if (newPoint.x > xMax) newPoint.x = xMax;

    // crop top side
    if (newPoint.y < yMin) newPoint.y = yMin;
    else newPoint.y -= yDelta;

    // crop bottom side
    if (newPoint.y > yMax) newPoint.y = yMax;

    writeList.push(newPoint);
  }
}

/**
 * Draw the shape of the selection on the SVG overlay
 */
function drawSelection() {

  // if the image is not found, drawing on an SVG of dimensions 0 will simply clear the SVG.
  const imageDimensions: { x: number, y: number, width: number, height: number } = {
    x: 0,
    y: 0,
    width: 0,
    height: 0
  }

  const image: HTMLElement | null = document.getElementById("image");

  if (image == null)
    console.error("Tried to draw selection but could not find image element in DR window.");
  else {
    // update dimensions with image element values to fit the SVG to the image
    const rect = image.getBoundingClientRect();
    imageDimensions.x = rect.left;
    imageDimensions.y = rect.top;
    imageDimensions.width = rect.width;
    imageDimensions.height = rect.height;
  }

  selectionTool.draw(d3.select(svgOverlay.value), imageDimensions, config);
}
</script>

<template>
  <Window title="Dimensionality reduction" location="left" @window-mounted="drawSelection">
    <!-- OVERLAY SECTION -->
    <div class="p-2">
      <p class="font-bold">Overlay:</p>
      <div class="mt-1 flex items-center">
        <Select v-model="selectedOverlay">
          <SelectTrigger>
            <SelectValue placeholder="Select an overlay"/>
          </SelectTrigger>
          <SelectContent>
            <SelectGroup>
              <SelectLabel>Contextual images:</SelectLabel>
              <SelectItem v-for="image in contextualImages" :key="image.name" :value="'contextual_' + image.name">
                {{ image.name }}
              </SelectItem>
            </SelectGroup>
            <SelectGroup>
              <SelectLabel>Elements:</SelectLabel>
              <SelectItem v-for="element in elements" :key="element.channel" :value="'elemental_' + element.channel">
                {{ element.name }}
              </SelectItem>
            </SelectGroup>
          </SelectContent>
        </Select>
        <Button class="ml-2 w-40" @click="fetchDRImage">Show overlay</Button>
      </div>
      <!-- PARAMETERS SECTIONS -->
      <p class="mt-4 font-bold">Embedding:</p>
      <LabeledSlider label="Threshold" v-model="threshold" :min="0" :max="255" :step="1" :default="[100]"/>
      <div class="mt-1 flex items-center">
        <Select v-model="selectedElement">
          <SelectTrigger>
            <SelectValue placeholder="Select an element"/>
          </SelectTrigger>
          <SelectContent>
            <SelectGroup>
              <SelectLabel>Elements</SelectLabel>
              <SelectItem v-for="element in elements" :key="element.channel" :value="element.channel">
                {{ element.name }}
              </SelectItem>
            </SelectGroup>
          </SelectContent>
        </Select>
        <Button class="ml-2 w-40" @click="updateEmbedding">Generate</Button>
      </div>
      <!-- GENERATION OF THE IMAGE -->
      <p class="mt-4 font-bold">Generated image:</p>
<<<<<<< HEAD
      <div
          class="mt-1 flex aspect-square flex-col items-center justify-center space-y-2 text-center pointer-events-auto"
          style="cursor: crosshair; position: relative" @mousedown="onMouseDown" id="imageContainer">
=======
      <div class="mt-1 flex aspect-square flex-col items-center justify-center space-y-2 text-center" ref="output">
>>>>>>> cb7a5e97
        <span v-if="status == Status.WELCOME">Choose your overlay and paramaters and start the generation.</span>
        <span v-if="status == Status.LOADING">Loading</span>
        <span v-if="status == Status.GENERATING">Generating</span>
        <span v-if="status == Status.ERROR">{{ currentError }}</span>
        <div v-if="status == Status.LOADING || status == Status.GENERATING" class="size-6">
          <LoaderPinwheel class="size-full animate-spin"/>
        </div>
        <img v-if="status == Status.SUCCESS" :src="imageSourceUrl" @error="status = Status.ERROR"/>
        <svg v-if="status == Status.SUCCESS" id="svgOverlay" ref="svgOverlay" @error="status = Status.ERROR"
             style="position: absolute"></svg>

        <!--        <img id="image" :src="mrIncredible" @error="status = Status.ERROR"/>-->
        <!--        <svg id="svgOverlay" ref="svgOverlay" style="position: absolute"></svg>-->
      </div>
    </div>
  </Window>
</template><|MERGE_RESOLUTION|>--- conflicted
+++ resolved
@@ -1,27 +1,21 @@
 <script setup lang="ts">
-<<<<<<< HEAD
-import { computed, inject, ref } from "vue";
-=======
 import { ref, computed, watch } from "vue";
->>>>>>> cb7a5e97
 import { appState, datasource, elements } from "@/lib/appState";
+import { inject } from "vue";
 import { useFetch } from "@vueuse/core";
 import { FrontendConfig } from "@/lib/config";
 import { ContextualImage } from "@/lib/workspace";
 import { LoaderPinwheel } from "lucide-vue-next";
 import { LabeledSlider } from "@/components/ui/slider";
 import { toast } from "vue-sonner";
-<<<<<<< HEAD
 import { Point2D } from "@/components/image-viewer/types";
 import { SelectionOption, SelectionTool } from "@/components/functional/selection/selection_tool.ts";
 import * as d3 from "d3";
-=======
 import { exportableElements } from "@/lib/export";
 
 // Setup output for export
 const output = ref<HTMLElement>();
 watch(output, (value) => (exportableElements["Embedding"] = value), { immediate: true });
->>>>>>> cb7a5e97
 
 // Constants
 const config = inject<FrontendConfig>("config")!;
@@ -337,13 +331,10 @@
       </div>
       <!-- GENERATION OF THE IMAGE -->
       <p class="mt-4 font-bold">Generated image:</p>
-<<<<<<< HEAD
       <div
           class="mt-1 flex aspect-square flex-col items-center justify-center space-y-2 text-center pointer-events-auto"
-          style="cursor: crosshair; position: relative" @mousedown="onMouseDown" id="imageContainer">
-=======
+          style="cursor: crosshair; position: relative" @mousedown="onMouseDown" id="imageContainer" ref="output">
       <div class="mt-1 flex aspect-square flex-col items-center justify-center space-y-2 text-center" ref="output">
->>>>>>> cb7a5e97
         <span v-if="status == Status.WELCOME">Choose your overlay and paramaters and start the generation.</span>
         <span v-if="status == Status.LOADING">Loading</span>
         <span v-if="status == Status.GENERATING">Generating</span>

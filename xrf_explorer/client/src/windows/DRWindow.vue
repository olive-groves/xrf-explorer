--- conflicted
+++ resolved
@@ -4,12 +4,9 @@
 import { inject } from "vue";
 import { useFetch } from "@vueuse/core";
 import { FrontendConfig } from "@/lib/config";
-<<<<<<< HEAD
 import { ContextualImage } from "@/lib/workspace";
-=======
 import { LoaderPinwheel } from "lucide-vue-next";
 import { LabeledSlider } from "@/components/ui/slider";
->>>>>>> c86c4d31
 
 // Constants
 const config = inject<FrontendConfig>("config")!;

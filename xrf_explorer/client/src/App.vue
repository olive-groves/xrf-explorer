<script setup lang="ts">
import { provide } from "vue";
import { Header } from "@/components";
import { WindowContainer } from "@/components/ui/window";
import { ImageViewer } from "@/components/image-viewer";
import { FrontendConfig } from "./lib/config";

// Import all windows
import { LayerWindow } from "@/windows/layer-window";
import { WorkspaceWindow } from "./windows/workspace-window";
<<<<<<< HEAD
import { DRWindow, BarChartWindow, SpectraWindow, ElementalChannelWindow } from "@/windows";
=======
import { DRWindow, BarChartWindow, SpectraWindow, CSWindow } from "@/windows";
>>>>>>> e051986e

// Import all reusable dialogs
import { UploadFileDialog } from "@/components/dialogs";

// Provide configuration to app
const props = defineProps<{
  /**
   * The config to be used by the client.
   */
  config: FrontendConfig;
}>();
provide("config", props.config);
console.info("XRF-Explorer client created with configuration: ", props.config);
</script>

<template>
  <div class="grid h-screen w-screen grid-cols-1 grid-rows-[min-content_1fr]">
    <Header />
    <WindowContainer>
      <ImageViewer />

      <!-- Place all windows below here -->
      <ElementalChannelWindow />
      <LayerWindow />
      <WorkspaceWindow />
      <BarChartWindow />
      <DRWindow />
      <SpectraWindow />
      <CSWindow />
    </WindowContainer>

    <!-- Place all reusable dialogs here -->
    <UploadFileDialog />
  </div>
</template><|MERGE_RESOLUTION|>--- conflicted
+++ resolved
@@ -8,11 +8,7 @@
 // Import all windows
 import { LayerWindow } from "@/windows/layer-window";
 import { WorkspaceWindow } from "./windows/workspace-window";
-<<<<<<< HEAD
-import { DRWindow, BarChartWindow, SpectraWindow, ElementalChannelWindow } from "@/windows";
-=======
-import { DRWindow, BarChartWindow, SpectraWindow, CSWindow } from "@/windows";
->>>>>>> e051986e
+import { DRWindow, BarChartWindow, SpectraWindow, ElementalChannelWindow, CSWindow } from "@/windows";
 
 // Import all reusable dialogs
 import { UploadFileDialog } from "@/components/dialogs";

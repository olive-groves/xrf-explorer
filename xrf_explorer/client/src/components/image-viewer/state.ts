--- conflicted
+++ resolved
@@ -1,128 +1,122 @@
-import { ref } from "vue";
-import { Layer, LayerGroup, LayerVisibility } from "./types";
-import { ContextualImage } from "@/lib/workspace";
-import * as THREE from "three";
-import { loadLayer } from "./scene";
-
-/**
- * Contains data for all layers.
- * May not be mutated directly from outside of the ImageViewer.
- */
-export const layers = ref<Layer[]>([]);
-
-/**
- * Describes the different layer groups.
- * May not be mutated directly from outside of the ImageViewer.
- */
-export const layerGroups = ref<{
-  [key: string]: LayerGroup;
-}>({});
-
-/**
- * Create a layer from an image resource.
- * Handles registering and loading in the image viewer.
- * @param id - The ID to associate with the layer.
- * @param image - The image to load in the layer.
- * @returns The layer that was created by calling the function.
- */
-export function createLayer(id: string, image: ContextualImage): Layer {
-  console.info("Creating layer", id, image);
-
-  const layer: Layer = {
-    id: id,
-    image: image.imageLocation,
-    uniform: {
-      iIndex: { value: 0 },
-      iViewport: { value: new THREE.Vector4() },
-      mRegister: { value: new THREE.Matrix3() },
-      iShowLayer: { value: 0 },
-      uOpacity: { value: 1 },
-      uContrast: { value: 1 },
-      uSaturation: { value: 1 },
-<<<<<<< HEAD
-=======
-      uGamma: { value: 1 },
-      uBrightness: { value: 0 },
->>>>>>> 5232051b
-      uMouse: { value: new THREE.Vector2() },
-      uRadius: { value: 0 },
-    },
-  };
-
-  layers.value.push(layer);
-
-  loadLayer(layer);
-
-  return layer;
-}
-
-/**
- * Helper function that completely updates the layers in a layer group.
- * @param group - The layer group that should be updated.
- * @param property - The property to update (e.g., "opacity", "contrast", "saturation").
- */
-export function updateLayerGroupLayers(group: LayerGroup, property: string) {
-  setLayerGroupIndex(group);
-  setLayerGroupVisibility(group);
-  setLayerGroupProperty(group, property);
-}
-
-/**
- * Updates the iIndex uniform for all layers in a layer group.
- * @param group - The layer group that should be updated.
- */
-export function setLayerGroupIndex(group: LayerGroup) {
-  group.layers.forEach((layer) => {
-    layer.uniform.iIndex.value = group.index;
-    if (layer.mesh != undefined) {
-      layer.mesh!.renderOrder = -group.index;
-    }
-  });
-}
-
-/**
- * Updates the visibility uniforms for all layers in a layer group.
- * @param group - The group that should be updated.
- */
-export function setLayerGroupVisibility(group: LayerGroup) {
-  const visibility = group.visible ? group.visibility : LayerVisibility.Invisible;
-
-  group.layers.forEach((layer) => (layer.uniform.iShowLayer.value = visibility));
-}
-
-/**
- * Updates the specified uniform for all layers in a layer group.
- * @param group - The layer group that should be updated.
- * @param property - The property to update (e.g., "opacity", "contrast", "saturation").
- */
-export function setLayerGroupProperty(group: LayerGroup, property: string) {
-  group.layers.forEach((layer) => {
-    switch (property) {
-      case "opacityProperty":
-        layer.uniform.uOpacity.value = group.opacity[0];
-        break;
-      case "contrastProperty":
-        layer.uniform.uContrast.value = group.contrast[0];
-        break;
-      case "saturationProperty":
-        layer.uniform.uSaturation.value = group.saturation[0];
-        break;
-<<<<<<< HEAD
-=======
-      case "gammaProperty":
-        layer.uniform.uGamma.value = group.gamma[0];
-        break;
-      case "brightnessProperty":
-        layer.uniform.uBrightness.value = group.brightness[0];
-        break;
->>>>>>> 5232051b
-      // Needed for initial property setting, can be ignored further.
-      case "initialProperty":
-        break;
-      // Error handling for unsupported properties
-      default:
-        console.warn(`Unsupported property: ${property}`);
-        break;
-    }
-  });
-}
+import { ref } from "vue";
+import { Layer, LayerGroup, LayerVisibility } from "./types";
+import { ContextualImage } from "@/lib/workspace";
+import * as THREE from "three";
+import { loadLayer } from "./scene";
+
+/**
+ * Contains data for all layers.
+ * May not be mutated directly from outside of the ImageViewer.
+ */
+export const layers = ref<Layer[]>([]);
+
+/**
+ * Describes the different layer groups.
+ * May not be mutated directly from outside of the ImageViewer.
+ */
+export const layerGroups = ref<{
+  [key: string]: LayerGroup;
+}>({});
+
+/**
+ * Create a layer from an image resource.
+ * Handles registering and loading in the image viewer.
+ * @param id - The ID to associate with the layer.
+ * @param image - The image to load in the layer.
+ * @returns The layer that was created by calling the function.
+ */
+export function createLayer(id: string, image: ContextualImage): Layer {
+  console.info("Creating layer", id, image);
+
+  const layer: Layer = {
+    id: id,
+    image: image.imageLocation,
+    uniform: {
+      iIndex: { value: 0 },
+      iViewport: { value: new THREE.Vector4() },
+      mRegister: { value: new THREE.Matrix3() },
+      iShowLayer: { value: 0 },
+      uOpacity: { value: 1 },
+      uContrast: { value: 1 },
+      uSaturation: { value: 1 },
+      uGamma: { value: 1 },
+      uBrightness: { value: 0 },
+      uMouse: { value: new THREE.Vector2() },
+      uRadius: { value: 0 },
+    },
+  };
+
+  layers.value.push(layer);
+
+  loadLayer(layer);
+
+  return layer;
+}
+
+/**
+ * Helper function that completely updates the layers in a layer group.
+ * @param group - The layer group that should be updated.
+ * @param property - The property to update (e.g., "opacity", "contrast", "saturation").
+ */
+export function updateLayerGroupLayers(group: LayerGroup, property: string) {
+  setLayerGroupIndex(group);
+  setLayerGroupVisibility(group);
+  setLayerGroupProperty(group, property);
+}
+
+/**
+ * Updates the iIndex uniform for all layers in a layer group.
+ * @param group - The layer group that should be updated.
+ */
+export function setLayerGroupIndex(group: LayerGroup) {
+  group.layers.forEach((layer) => {
+    layer.uniform.iIndex.value = group.index;
+    if (layer.mesh != undefined) {
+      layer.mesh!.renderOrder = -group.index;
+    }
+  });
+}
+
+/**
+ * Updates the visibility uniforms for all layers in a layer group.
+ * @param group - The group that should be updated.
+ */
+export function setLayerGroupVisibility(group: LayerGroup) {
+  const visibility = group.visible ? group.visibility : LayerVisibility.Invisible;
+
+  group.layers.forEach((layer) => (layer.uniform.iShowLayer.value = visibility));
+}
+
+/**
+ * Updates the specified uniform for all layers in a layer group.
+ * @param group - The layer group that should be updated.
+ * @param property - The property to update (e.g., "opacity", "contrast", "saturation").
+ */
+export function setLayerGroupProperty(group: LayerGroup, property: string) {
+  group.layers.forEach((layer) => {
+    switch (property) {
+      case "opacityProperty":
+        layer.uniform.uOpacity.value = group.opacity[0];
+        break;
+      case "contrastProperty":
+        layer.uniform.uContrast.value = group.contrast[0];
+        break;
+      case "saturationProperty":
+        layer.uniform.uSaturation.value = group.saturation[0];
+        break;
+      case "gammaProperty":
+        layer.uniform.uGamma.value = group.gamma[0];
+        break;
+      case "brightnessProperty":
+        layer.uniform.uBrightness.value = group.brightness[0];
+        break;
+      // Needed for initial property setting, can be ignored further.
+      case "initialProperty":
+        break;
+      // Error handling for unsupported properties
+      default:
+        console.warn(`Unsupported property: ${property}`);
+        break;
+    }
+  });
+}
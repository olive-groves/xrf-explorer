<script setup lang="ts">
import { VueDraggableNext } from "vue-draggable-next";
import { Eye, EyeOff } from "lucide-vue-next";
import { ref, watch } from "vue";

// Makes sure workspace.ts gets loaded
import "./workspace";
import { layerGroups, setLayerGroupIndex, setLayerGroupVisibility, setLayerGroupProperty } from "./state";
import { LayerGroup, LayerVisibility } from "./types";

const groups = ref<LayerGroup[]>([]);

<<<<<<< HEAD
// Used for generalizing the code. 
interface Property {
  name: string;
=======
// Used for generalizing the code.
interface Property {
  name: string;
  min: number;
>>>>>>> 5232051b
  max: number;
  propertyName: string;
  nameRef: keyof LayerGroup;
}

const properties: Property[] = [
<<<<<<< HEAD
  { name: "Opacity", max: 1, propertyName: "opacityProperty", nameRef: "opacity" },
  { name: "Contrast", max: 5, propertyName: "contrastProperty", nameRef: "contrast" },
  { name: "Saturation", max: 5, propertyName: "saturationProperty", nameRef: "saturation" },
=======
  { name: "Opacity", min: 0, max: 1, propertyName: "opacityProperty", nameRef: "opacity" },
  { name: "Contrast", min: 0, max: 5, propertyName: "contrastProperty", nameRef: "contrast" },
  { name: "Saturation", min: 0, max: 5, propertyName: "saturationProperty", nameRef: "saturation" },
  { name: "Gamma", min: 0, max: 5, propertyName: "gammaProperty", nameRef: "gamma" },
  { name: "Brightness", min: -1, max: 1, propertyName: "brightnessProperty", nameRef: "brightness" },
>>>>>>> 5232051b
];

/**
 * Loads the layer groups into the LayerSystem.
 */
watch(
  layerGroups,
  (newGroups) => {
    groups.value = Object.keys(newGroups)
      .map((key) => newGroups[key])
      .sort((a, b) => a.index - b.index);
  },
  { immediate: true },
);

/**
 * Updates the indices of the layers when the layers get reordered.
 */
watch(
  groups,
  (newOrder) => {
    newOrder.forEach((layer, index) => {
      layer.index = index;
      setLayerGroupIndex(layer);
    });
  },
  { immediate: true },
);

/**
 * Updates the visibility of the layer group outside of the lens.
 * @param group - The group to toggle and update.
 */
function checkedOutsideLens(group: LayerGroup) {
  if (group.visibility == LayerVisibility.Invisible) {
    group.visibility = LayerVisibility.OutsideLens;
  } else if (group.visibility == LayerVisibility.Visible) {
    group.visibility = LayerVisibility.InsideLens;
  } else if (group.visibility == LayerVisibility.InsideLens) {
    group.visibility = LayerVisibility.Visible;
  } else if (group.visibility == LayerVisibility.OutsideLens) {
    group.visibility = LayerVisibility.Invisible;
  }
  setLayerGroupVisibility(group);
}
</script>

<template>
  <VueDraggableNext class="space-y-2" v-model="groups">
    <!-- CREATES A CARD FOR EACH LAYER -->
    <Card v-for="group in groups" :key="group.name" class="space-y-2 p-2">
      <div class="flex justify-between">
        <div>
          <div>
            {{ group.name }}
          </div>
          <div class="whitespace-nowrap text-muted-foreground">
            {{ group.description }}
          </div>
        </div>
        <!-- VISIBILITY TOGGLE -->
        <Button
          @click="
            group.visible = !group.visible;
            setLayerGroupVisibility(group);
          "
          variant="ghost"
          class="size-8 p-2"
          title="Toggle visibility"
        >
          <Eye v-if="group.visible" />
          <EyeOff v-else />
        </Button>
      </div>
      <!-- SLIDERS FOR OPACITY, CONTRAST, AND SATURATION -->
      <div v-if="group.visible" class="space-y-2">
        <div class="flex items-center space-x-2" @click="() => checkedOutsideLens(group)">
          <Checkbox :checked="group.visibility == LayerVisibility.InsideLens" />
          <div class="whitespace-nowrap">Only visible inside of lens</div>
        </div>
        <div class="space-y-2" v-for="property in properties" :key="property.name">
          <div class="flex items-center justify-between">
            <div>{{ property.name }}</div>
            <div>{{ group[property.nameRef].toString() }}</div>
          </div>
          <Slider
            v-model="group[property.nameRef]"
<<<<<<< HEAD
            :min="0"
=======
            :min="property.min"
>>>>>>> 5232051b
            :step="0.01"
            :max="property.max"
            class="pb-2"
            @update:model-value="() => setLayerGroupProperty(group, property.propertyName)"
          />
        </div>
      </div>
    </Card>
  </VueDraggableNext>
</template>
<|MERGE_RESOLUTION|>--- conflicted
+++ resolved
@@ -1,141 +1,125 @@
-<script setup lang="ts">
-import { VueDraggableNext } from "vue-draggable-next";
-import { Eye, EyeOff } from "lucide-vue-next";
-import { ref, watch } from "vue";
-
-// Makes sure workspace.ts gets loaded
-import "./workspace";
-import { layerGroups, setLayerGroupIndex, setLayerGroupVisibility, setLayerGroupProperty } from "./state";
-import { LayerGroup, LayerVisibility } from "./types";
-
-const groups = ref<LayerGroup[]>([]);
-
-<<<<<<< HEAD
-// Used for generalizing the code. 
-interface Property {
-  name: string;
-=======
-// Used for generalizing the code.
-interface Property {
-  name: string;
-  min: number;
->>>>>>> 5232051b
-  max: number;
-  propertyName: string;
-  nameRef: keyof LayerGroup;
-}
-
-const properties: Property[] = [
-<<<<<<< HEAD
-  { name: "Opacity", max: 1, propertyName: "opacityProperty", nameRef: "opacity" },
-  { name: "Contrast", max: 5, propertyName: "contrastProperty", nameRef: "contrast" },
-  { name: "Saturation", max: 5, propertyName: "saturationProperty", nameRef: "saturation" },
-=======
-  { name: "Opacity", min: 0, max: 1, propertyName: "opacityProperty", nameRef: "opacity" },
-  { name: "Contrast", min: 0, max: 5, propertyName: "contrastProperty", nameRef: "contrast" },
-  { name: "Saturation", min: 0, max: 5, propertyName: "saturationProperty", nameRef: "saturation" },
-  { name: "Gamma", min: 0, max: 5, propertyName: "gammaProperty", nameRef: "gamma" },
-  { name: "Brightness", min: -1, max: 1, propertyName: "brightnessProperty", nameRef: "brightness" },
->>>>>>> 5232051b
-];
-
-/**
- * Loads the layer groups into the LayerSystem.
- */
-watch(
-  layerGroups,
-  (newGroups) => {
-    groups.value = Object.keys(newGroups)
-      .map((key) => newGroups[key])
-      .sort((a, b) => a.index - b.index);
-  },
-  { immediate: true },
-);
-
-/**
- * Updates the indices of the layers when the layers get reordered.
- */
-watch(
-  groups,
-  (newOrder) => {
-    newOrder.forEach((layer, index) => {
-      layer.index = index;
-      setLayerGroupIndex(layer);
-    });
-  },
-  { immediate: true },
-);
-
-/**
- * Updates the visibility of the layer group outside of the lens.
- * @param group - The group to toggle and update.
- */
-function checkedOutsideLens(group: LayerGroup) {
-  if (group.visibility == LayerVisibility.Invisible) {
-    group.visibility = LayerVisibility.OutsideLens;
-  } else if (group.visibility == LayerVisibility.Visible) {
-    group.visibility = LayerVisibility.InsideLens;
-  } else if (group.visibility == LayerVisibility.InsideLens) {
-    group.visibility = LayerVisibility.Visible;
-  } else if (group.visibility == LayerVisibility.OutsideLens) {
-    group.visibility = LayerVisibility.Invisible;
-  }
-  setLayerGroupVisibility(group);
-}
-</script>
-
-<template>
-  <VueDraggableNext class="space-y-2" v-model="groups">
-    <!-- CREATES A CARD FOR EACH LAYER -->
-    <Card v-for="group in groups" :key="group.name" class="space-y-2 p-2">
-      <div class="flex justify-between">
-        <div>
-          <div>
-            {{ group.name }}
-          </div>
-          <div class="whitespace-nowrap text-muted-foreground">
-            {{ group.description }}
-          </div>
-        </div>
-        <!-- VISIBILITY TOGGLE -->
-        <Button
-          @click="
-            group.visible = !group.visible;
-            setLayerGroupVisibility(group);
-          "
-          variant="ghost"
-          class="size-8 p-2"
-          title="Toggle visibility"
-        >
-          <Eye v-if="group.visible" />
-          <EyeOff v-else />
-        </Button>
-      </div>
-      <!-- SLIDERS FOR OPACITY, CONTRAST, AND SATURATION -->
-      <div v-if="group.visible" class="space-y-2">
-        <div class="flex items-center space-x-2" @click="() => checkedOutsideLens(group)">
-          <Checkbox :checked="group.visibility == LayerVisibility.InsideLens" />
-          <div class="whitespace-nowrap">Only visible inside of lens</div>
-        </div>
-        <div class="space-y-2" v-for="property in properties" :key="property.name">
-          <div class="flex items-center justify-between">
-            <div>{{ property.name }}</div>
-            <div>{{ group[property.nameRef].toString() }}</div>
-          </div>
-          <Slider
-            v-model="group[property.nameRef]"
-<<<<<<< HEAD
-            :min="0"
-=======
-            :min="property.min"
->>>>>>> 5232051b
-            :step="0.01"
-            :max="property.max"
-            class="pb-2"
-            @update:model-value="() => setLayerGroupProperty(group, property.propertyName)"
-          />
-        </div>
-      </div>
-    </Card>
-  </VueDraggableNext>
-</template>
+<script setup lang="ts">
+import { VueDraggableNext } from "vue-draggable-next";
+import { Eye, EyeOff } from "lucide-vue-next";
+import { ref, watch } from "vue";
+
+// Makes sure workspace.ts gets loaded
+import "./workspace";
+import { layerGroups, setLayerGroupIndex, setLayerGroupVisibility, setLayerGroupProperty } from "./state";
+import { LayerGroup, LayerVisibility } from "./types";
+
+const groups = ref<LayerGroup[]>([]);
+
+// Used for generalizing the code.
+interface Property {
+  name: string;
+  min: number;
+  max: number;
+  propertyName: string;
+  nameRef: keyof LayerGroup;
+}
+
+const properties: Property[] = [
+  { name: "Opacity", min: 0, max: 1, propertyName: "opacityProperty", nameRef: "opacity" },
+  { name: "Contrast", min: 0, max: 5, propertyName: "contrastProperty", nameRef: "contrast" },
+  { name: "Saturation", min: 0, max: 5, propertyName: "saturationProperty", nameRef: "saturation" },
+  { name: "Gamma", min: 0, max: 5, propertyName: "gammaProperty", nameRef: "gamma" },
+  { name: "Brightness", min: -1, max: 1, propertyName: "brightnessProperty", nameRef: "brightness" },
+];
+
+/**
+ * Loads the layer groups into the LayerSystem.
+ */
+watch(
+  layerGroups,
+  (newGroups) => {
+    groups.value = Object.keys(newGroups)
+      .map((key) => newGroups[key])
+      .sort((a, b) => a.index - b.index);
+  },
+  { immediate: true },
+);
+
+/**
+ * Updates the indices of the layers when the layers get reordered.
+ */
+watch(
+  groups,
+  (newOrder) => {
+    newOrder.forEach((layer, index) => {
+      layer.index = index;
+      setLayerGroupIndex(layer);
+    });
+  },
+  { immediate: true },
+);
+
+/**
+ * Updates the visibility of the layer group outside of the lens.
+ * @param group - The group to toggle and update.
+ */
+function checkedOutsideLens(group: LayerGroup) {
+  if (group.visibility == LayerVisibility.Invisible) {
+    group.visibility = LayerVisibility.OutsideLens;
+  } else if (group.visibility == LayerVisibility.Visible) {
+    group.visibility = LayerVisibility.InsideLens;
+  } else if (group.visibility == LayerVisibility.InsideLens) {
+    group.visibility = LayerVisibility.Visible;
+  } else if (group.visibility == LayerVisibility.OutsideLens) {
+    group.visibility = LayerVisibility.Invisible;
+  }
+  setLayerGroupVisibility(group);
+}
+</script>
+
+<template>
+  <VueDraggableNext class="space-y-2" v-model="groups">
+    <!-- CREATES A CARD FOR EACH LAYER -->
+    <Card v-for="group in groups" :key="group.name" class="space-y-2 p-2">
+      <div class="flex justify-between">
+        <div>
+          <div>
+            {{ group.name }}
+          </div>
+          <div class="whitespace-nowrap text-muted-foreground">
+            {{ group.description }}
+          </div>
+        </div>
+        <!-- VISIBILITY TOGGLE -->
+        <Button
+          @click="
+            group.visible = !group.visible;
+            setLayerGroupVisibility(group);
+          "
+          variant="ghost"
+          class="size-8 p-2"
+          title="Toggle visibility"
+        >
+          <Eye v-if="group.visible" />
+          <EyeOff v-else />
+        </Button>
+      </div>
+      <!-- SLIDERS FOR OPACITY, CONTRAST, AND SATURATION -->
+      <div v-if="group.visible" class="space-y-2">
+        <div class="flex items-center space-x-2" @click="() => checkedOutsideLens(group)">
+          <Checkbox :checked="group.visibility == LayerVisibility.InsideLens" />
+          <div class="whitespace-nowrap">Only visible inside of lens</div>
+        </div>
+        <div class="space-y-2" v-for="property in properties" :key="property.name">
+          <div class="flex items-center justify-between">
+            <div>{{ property.name }}</div>
+            <div>{{ group[property.nameRef].toString() }}</div>
+          </div>
+          <Slider
+            v-model="group[property.nameRef]"
+            :min="property.min"
+            :step="0.01"
+            :max="property.max"
+            class="pb-2"
+            @update:model-value="() => setLayerGroupProperty(group, property.propertyName)"
+          />
+        </div>
+      </div>
+    </Card>
+  </VueDraggableNext>
+</template>
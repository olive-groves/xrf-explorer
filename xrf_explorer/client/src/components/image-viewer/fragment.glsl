--- conflicted
+++ resolved
@@ -14,11 +14,8 @@
 uniform float uOpacity;
 uniform float uContrast;
 uniform float uSaturation;
-<<<<<<< HEAD
-=======
 uniform float uGamma;
 uniform float uBrightness;
->>>>>>> 5232051b
 
 varying vec2 vUv;
 
@@ -111,12 +108,6 @@
   // Apply contrast
   gl_FragColor.rgb = ((gl_FragColor.rgb - 0.5) * max(uContrast, 0.0)) + 0.5;
 
-<<<<<<< HEAD
-  // Apply saturation
-  // Convert RGB to HSL to apply saturation and then convert it back to RGB
-  vec3 hslColor = rgbToHsl(gl_FragColor.rgb);
-  hslColor.y *= uSaturation;
-=======
   // Create HSL color vector for brightness and saturation
   vec3 hslColor = rgbToHsl(gl_FragColor.rgb);
 
@@ -127,7 +118,6 @@
   hslColor.y = hslColor.y * uSaturation;
 
   // Revert HSL back to RGB
->>>>>>> 5232051b
   gl_FragColor.rgb = rgbFromHsl(hslColor);
 
   // Apply opacity

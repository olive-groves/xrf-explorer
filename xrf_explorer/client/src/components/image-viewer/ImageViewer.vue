<script setup lang="ts">
import { Toolbar } from "@/components/image-viewer";
import { computed, inject, onMounted, ref, watch } from "vue";
import { ToolState } from "./types";
import { useElementBounding } from "@vueuse/core";
import { FrontendConfig } from "@/lib/config";
import { layers } from "./state";
import * as THREE from "three";
import { scene } from "./scene";
<<<<<<< HEAD
import { datasource } from "@/lib/appState";
import { getTargetSize } from "./api";
import { BaseContextMenu } from "../menus";
import { ContextMenuItem } from "../ui/context-menu";
=======
import { toast } from "vue-sonner";
>>>>>>> 9c6f32f3

const config = inject<FrontendConfig>("config")!;

const glcontainer = ref<HTMLDivElement | null>(null);
const glcanvas = ref<HTMLCanvasElement | null>(null);

const viewport: {
  center: { x: number; y: number };
  zoom: number;
} = {
  center: { x: 0, y: 0 },
  zoom: 0,
};

watch(datasource, resetViewport);

const toolState = ref<ToolState>({
  tool: "grab",
  movementSpeed: [config.imageViewer.defaultMovementSpeed],
  scrollSpeed: [config.imageViewer.defaultScrollSpeed],
  lensSize: [config.imageViewer.defaultLensSize],
});

let camera: THREE.OrthographicCamera;
let renderer: THREE.WebGLRenderer;

const canvasSize = useElementBounding(glcontainer);
const width = canvasSize.width;
const height = canvasSize.height;

// Flag to prevent the zoom limit toast from being shown multiple times
let zoomLimitReached = false;

/**
 * Set up the renderer after mounting the canvas.
 */
onMounted(setup);

/**
 * Sets up the very basic scene in THREE for rendering.
 */
function setup() {
  camera = new THREE.OrthographicCamera();
  renderer = new THREE.WebGLRenderer({
    alpha: true,
    canvas: glcanvas.value!,
  });

  render();
}

/**
 * Sets the uniforms correctly and renders a frame in the renderer.
 */
function render() {
  // Calculate viewport parameters
  const w = width.value * Math.exp(viewport.zoom);
  const h = height.value * Math.exp(viewport.zoom);
  const x = viewport.center.x - w / 2;
  const y = viewport.center.y - h / 2;
  const lensSize = toolState.value.tool == "lens" ? toolState.value.lensSize[0] : Number.MAX_VALUE;

  layers.value.forEach((layer) => {
    layer.uniform.iViewport.value.set(x, y, w, h);
    layer.uniform.uRadius.value = lensSize;
  });

  renderer.setSize(width.value, height.value);
  renderer.render(scene.scene, camera);

  requestAnimationFrame(render);
}

/**
 * Resets the viewport to a home position such that the entire painting is visible.
 */
async function resetViewport() {
  const size = await getTargetSize();
  const fill = 0.9;
  viewport.center.x = size.width / 2;
  viewport.center.y = size.height / 2;
  viewport.zoom = Math.max(Math.log(size.width / width.value / fill), Math.log(size.height / height.value / fill));
}

const dragging = ref(false);

/**
 * Event handler for the onMouseDown event on the glcanvas.
 */
function onMouseDown() {
  dragging.value = true;
}

/**
 * Event handler for the onMouseUp event on the glcanvas.
 */
function onMouseUp() {
  dragging.value = false;
}

/**
 * Event handler for the onMouseLeave event on the glcanvas.
 */
function onMouseLeave() {
  dragging.value = false;
}

/**
 * Event handler for the onMouseMove event on the glcanvas.
 * Modifies the viewport if the mouse is pressed down.
 * @param event The event containing the movement of the mouse.
 */
function onMouseMove(event: MouseEvent) {
  if (dragging.value) {
    const scale = Math.exp(viewport.zoom) * toolState.value.movementSpeed[0];
    viewport.center.x -= event.movementX * scale;
    viewport.center.y += event.movementY * scale;
  }

  const rect = glcanvas.value!.getBoundingClientRect();
  const mouseX = event.clientX - canvasSize.left.value;
  const mouseY = event.clientY - canvasSize.top.value;

  // Map mouse coordinates to [0,width] and [0,height],
  // reversing y-axis to have (0,0) at top left
  const normalizedX = (width.value * mouseX) / rect.width;
  const normalizedY = height.value * (1 - mouseY / rect.height);

  layers.value.forEach((layer) => {
    layer.uniform.uMouse.value.set(normalizedX, normalizedY);
  });
}

/**
 * Event handler for the onWheel event on the glcanvas.
 * Modifies the viewport to allow zooming in and out on the painting.
 * The zoom gets clamped to a reasonable range.
 * @param event The wheel event containing the amount that was scrolled.
 */
function onWheel(event: WheelEvent) {
  viewport.zoom += (event.deltaY / 500.0) * toolState.value.scrollSpeed[0];

  // Clamp zoom to a reasonable range
  if (viewport.zoom >= config.imageViewer.zoomLimit || viewport.zoom <= -config.imageViewer.zoomLimit) {
    viewport.zoom = Math.min(config.imageViewer.zoomLimit, Math.max(-config.imageViewer.zoomLimit, viewport.zoom));
    if (!zoomLimitReached) {
      toast.info("Zoom limit reached");
      // Prevent the toast from being shown multiple times
      zoomLimitReached = true;
    }
  } else {
    zoomLimitReached = false;
  }
}

/**
 * Determines the current cursor that should be used in the image viewer.
 */
const cursor = computed(() => {
  if (toolState.value.tool == "lens") {
    return "crosshair";
  } else {
    return dragging.value ? "grabbing" : "grab";
  }
});
</script>

<template>
  <BaseContextMenu>
    <div
      ref="glcontainer"
      class="relative size-full"
      :style="{
        cursor: cursor,
      }"
    >
      <canvas
        ref="glcanvas"
        @dblclick="resetViewport"
        @mousedown="onMouseDown"
        @mouseup="onMouseUp"
        @mouseleave="onMouseLeave"
        @mousemove="onMouseMove"
        @wheel="onWheel"
      />
      <Toolbar v-model:state="toolState" />
    </div>
    <template #menu>
      <ContextMenuItem @click="resetViewport"> Reset viewport </ContextMenuItem>
    </template>
  </BaseContextMenu>
</template><|MERGE_RESOLUTION|>--- conflicted
+++ resolved
@@ -7,14 +7,11 @@
 import { layers } from "./state";
 import * as THREE from "three";
 import { scene } from "./scene";
-<<<<<<< HEAD
 import { datasource } from "@/lib/appState";
 import { getTargetSize } from "./api";
 import { BaseContextMenu } from "../menus";
 import { ContextMenuItem } from "../ui/context-menu";
-=======
 import { toast } from "vue-sonner";
->>>>>>> 9c6f32f3
 
 const config = inject<FrontendConfig>("config")!;
 

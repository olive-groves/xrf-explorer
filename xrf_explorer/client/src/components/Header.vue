<script setup lang="ts">
import {
  Menubar,
  MenubarContent,
  MenubarItem,
  MenubarMenu,
  MenubarSeparator,
  MenubarSub,
  MenubarSubContent,
  MenubarSubTrigger,
  MenubarTrigger,
} from "@/components/ui/menubar";
import { WindowMenu } from "@/components/ui/window";
import { DialogMenuItem } from "@/components/ui/dialog";
<<<<<<< HEAD

import { useColorMode } from "@vueuse/core";
=======
import { FileMenu } from "@/components/menus";
import { useColorMode } from "@vueuse/core";
import { inject } from "vue";
import { FrontendConfig } from "@/lib/config";
>>>>>>> 26e7a169

const config = inject<FrontendConfig>("config")!;
const colorMode = useColorMode({
<<<<<<< HEAD
  initialValue: "dark",
=======
  initialValue: config.defaultTheme,
>>>>>>> 26e7a169
});
</script>

<template>
  <Menubar class="m-0 h-min w-full rounded-none border-0 border-b">
    <MenubarMenu>
      <MenubarTrigger class="font-bold"> XRF-Explorer </MenubarTrigger>
      <MenubarContent>
        <MenubarItem> Github </MenubarItem>
        <MenubarSeparator />
        <MenubarItem> Preferences </MenubarItem>
        <MenubarSub>
          <MenubarSubTrigger> Theme </MenubarSubTrigger>
          <MenubarSubContent>
            <MenubarItem @click="colorMode = 'light'"> Light mode </MenubarItem>
            <MenubarItem @click="colorMode = 'dark'"> Dark mode </MenubarItem>
          </MenubarSubContent>
        </MenubarSub>
        <MenubarSeparator />
        <MenubarItem> Documentation </MenubarItem>
      </MenubarContent>
    </MenubarMenu>
    <MenubarMenu>
      <MenubarTrigger> File </MenubarTrigger>
      <MenubarContent>
        <DialogMenuItem id="upload_file"> Upload files </DialogMenuItem>
<<<<<<< HEAD
=======
        <MenubarSeparator />
        <FileMenu />
>>>>>>> 26e7a169
      </MenubarContent>
    </MenubarMenu>
    <WindowMenu>
      <MenubarItem> Reset views </MenubarItem>
    </WindowMenu>
    <MenubarMenu>
      <MenubarTrigger> Export </MenubarTrigger>
      <MenubarContent>
        <MenubarItem> Main viewer image</MenubarItem>
        <MenubarItem> Elemental composition visualization</MenubarItem>
        <MenubarItem> Spectral visualization </MenubarItem>
        <MenubarItem> Dimensionality reduction visualization</MenubarItem>
        <MenubarItem> Context visualization </MenubarItem>
      </MenubarContent>
    </MenubarMenu>
  </Menubar>
</template>
<|MERGE_RESOLUTION|>--- conflicted
+++ resolved
@@ -12,23 +12,14 @@
 } from "@/components/ui/menubar";
 import { WindowMenu } from "@/components/ui/window";
 import { DialogMenuItem } from "@/components/ui/dialog";
-<<<<<<< HEAD
-
-import { useColorMode } from "@vueuse/core";
-=======
 import { FileMenu } from "@/components/menus";
 import { useColorMode } from "@vueuse/core";
 import { inject } from "vue";
 import { FrontendConfig } from "@/lib/config";
->>>>>>> 26e7a169
 
 const config = inject<FrontendConfig>("config")!;
 const colorMode = useColorMode({
-<<<<<<< HEAD
-  initialValue: "dark",
-=======
   initialValue: config.defaultTheme,
->>>>>>> 26e7a169
 });
 </script>
 
@@ -55,11 +46,8 @@
       <MenubarTrigger> File </MenubarTrigger>
       <MenubarContent>
         <DialogMenuItem id="upload_file"> Upload files </DialogMenuItem>
-<<<<<<< HEAD
-=======
         <MenubarSeparator />
         <FileMenu />
->>>>>>> 26e7a169
       </MenubarContent>
     </MenubarMenu>
     <WindowMenu>
@@ -76,4 +64,4 @@
       </MenubarContent>
     </MenubarMenu>
   </Menubar>
-</template>
+</template>
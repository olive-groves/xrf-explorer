<script setup lang="ts">
import {
  Menubar,
  MenubarContent,
  MenubarItem,
  MenubarMenu,
  MenubarSeparator,
  MenubarSub,
  MenubarSubContent,
  MenubarSubTrigger,
  MenubarTrigger,
<<<<<<< HEAD
} from '@/components/ui/menubar';
import { WindowMenu } from '@/components/ui/window';
import { DialogMenuItem } from '@/components/ui/dialog';
import { FileMenu } from '@/components/menus';

// Color mode
import { useColorMode } from '@vueuse/core';
=======
} from "@/components/ui/menubar";
import { WindowMenu } from "@/components/ui/window";
import { DialogMenuItem } from "@/components/ui/dialog";

import { useColorMode } from "@vueuse/core";
>>>>>>> 8831cee4

const colorMode = useColorMode({
  initialValue: "dark",
});
</script>

<template>
  <Menubar class="m-0 h-min w-full rounded-none border-0 border-b">
    <MenubarMenu>
      <MenubarTrigger class="font-bold"> XRF-Explorer </MenubarTrigger>
      <MenubarContent>
        <MenubarItem> Github </MenubarItem>
        <MenubarSeparator />
        <MenubarItem> Preferences </MenubarItem>
        <MenubarSub>
          <MenubarSubTrigger> Theme </MenubarSubTrigger>
          <MenubarSubContent>
            <MenubarItem @click="colorMode = 'light'"> Light mode </MenubarItem>
            <MenubarItem @click="colorMode = 'dark'"> Dark mode </MenubarItem>
          </MenubarSubContent>
        </MenubarSub>
        <MenubarSeparator />
        <MenubarItem> Documentation </MenubarItem>
      </MenubarContent>
    </MenubarMenu>
    <MenubarMenu>
      <MenubarTrigger> File </MenubarTrigger>
      <MenubarContent>
<<<<<<< HEAD
        <DialogMenuItem id="upload_file">
          Upload files
        </DialogMenuItem>
        <MenubarSeparator />
        <FileMenu />
=======
        <DialogMenuItem id="upload_file"> Upload files </DialogMenuItem>
>>>>>>> 8831cee4
      </MenubarContent>
    </MenubarMenu>
    <WindowMenu>
      <MenubarItem> Reset views </MenubarItem>
    </WindowMenu>
  </Menubar>
</template><|MERGE_RESOLUTION|>--- conflicted
+++ resolved
@@ -9,21 +9,11 @@
   MenubarSubContent,
   MenubarSubTrigger,
   MenubarTrigger,
-<<<<<<< HEAD
 } from '@/components/ui/menubar';
 import { WindowMenu } from '@/components/ui/window';
 import { DialogMenuItem } from '@/components/ui/dialog';
 import { FileMenu } from '@/components/menus';
-
-// Color mode
 import { useColorMode } from '@vueuse/core';
-=======
-} from "@/components/ui/menubar";
-import { WindowMenu } from "@/components/ui/window";
-import { DialogMenuItem } from "@/components/ui/dialog";
-
-import { useColorMode } from "@vueuse/core";
->>>>>>> 8831cee4
 
 const colorMode = useColorMode({
   initialValue: "dark",
@@ -52,15 +42,11 @@
     <MenubarMenu>
       <MenubarTrigger> File </MenubarTrigger>
       <MenubarContent>
-<<<<<<< HEAD
         <DialogMenuItem id="upload_file">
           Upload files
         </DialogMenuItem>
         <MenubarSeparator />
         <FileMenu />
-=======
-        <DialogMenuItem id="upload_file"> Upload files </DialogMenuItem>
->>>>>>> 8831cee4
       </MenubarContent>
     </MenubarMenu>
     <WindowMenu>

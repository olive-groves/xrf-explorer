--- conflicted
+++ resolved
@@ -25,7 +25,6 @@
  * @param source - The source to load.
  */
 function loadWorkspace(source: string) {
-<<<<<<< HEAD
   const errorMsg = {
     message: `Failed to load workspace ${source}`,
     data: {
@@ -33,9 +32,6 @@
     },
   };
 
-=======
-  // Fetch the workspace
->>>>>>> 4f90b96a
   fetch(`${config.api.endpoint}/${source}/workspace`).then(
     async (value) => {
       value.json().then(
@@ -48,25 +44,10 @@
           console.info(`Loading workspace ${source}`);
           appState.workspace = workspace;
         },
-<<<<<<< HEAD
         () => toast.error(errorMsg.message, errorMsg.data),
       );
     },
     () => toast.error(errorMsg.message, errorMsg.data),
-=======
-        // Error handling
-        () =>
-          toast.error(`Failed to load workspace ${source}`, {
-            description: markRaw(h("div", [h("code", "workspace.json"), " might be missing or malformed"])),
-          }),
-      );
-    },
-    // Error handling
-    () =>
-      toast.error(`Failed to load workspace ${source}`, {
-        description: markRaw(h("div", [h("code", "workspace.json"), " might be missing or malformed"])),
-      }),
->>>>>>> 4f90b96a
   );
 }
 </script>
